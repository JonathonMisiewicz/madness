/*
  This file is part of MADNESS.

  Copyright (C) 2007,2010 Oak Ridge National Laboratory

  This program is free software; you can redistribute it and/or modify
  it under the terms of the GNU General Public License as published by
  the Free Software Foundation; either version 2 of the License, or
  (at your option) any later version.

  This program is distributed in the hope that it will be useful,
  but WITHOUT ANY WARRANTY; without even the implied warranty of
  MERCHANTABILITY or FITNESS FOR A PARTICULAR PURPOSE. See the
  GNU General Public License for more details.

  You should have received a copy of the GNU General Public License
  along with this program; if not, write to the Free Software
  Foundation, Inc., 59 Temple Place, Suite 330, Boston, MA 02111-1307 USA

  For more information please contact:

  Robert J. Harrison
  Oak Ridge National Laboratory
  One Bethel Valley Road
  P.O. Box 2008, MS-6367

  email: harrisonrj@ornl.gov
  tel:   865-241-3937
  fax:   865-572-0680

  $Id$
*/
#ifndef MADNESS_MRA_VMRA_H__INCLUDED
#define MADNESS_MRA_VMRA_H__INCLUDED

/*!
	\file vmra.h
	\brief Defines operations on vectors of Functions
	\ingroup mra

	This file defines a number of operations on vectors of functions.
	Assume v is a vector of NDIM-D functions of a certain type.


	Operations on array of functions

	*) copying: deep copying of vectors of functions to vector of functions
	\code
	vector2 = copy(world, vector1,fence);
	\endcode

	*) compress: convert multiwavelet representation to legendre representation
	\code
	compress(world, vector, fence);
	\endcode

	*) reconstruct: convert representation to multiwavelets
	\code
	reconstruct(world, vector, fence);
	\endcode

	*) nonstandard: convert to non-standard form
	\code
	nonstandard(world, v, fence);
	\endcode

	*) standard: convert to standard form
	\code
	standard(world, v, fence);
	\endcode

	*) truncate: truncating vectors of functions to desired precision
	\code
	truncate(world, v, tolerance, fence);
	\endcode


	*) zero function: create a vector of zero functions of length n
	\code
	v=zero(world, n);
	\endcode

	*) transform: transform a representation from one basis to another
	\code
	transform(world, vector, tensor, tolerance, fence )
	\endcode

	Setting thresh-hold for precision

	*) set_thresh: setting a finite thresh-hold for a vector of functions
	\code
	void set_thresh(World& world, std::vector< Function<T,NDIM> >& v, double thresh, bool fence=true);
	\endcode

	Arithmetic Operations on arrays of functions

	*) conjugation: conjugate a vector of complex functions

	*) add
	*) sub
	*) mul
	   - mul_sparse
	*) square
	*) gaxpy
	*) apply

	Norms, inner-products, blas-1 like operations on vectors of functions

	*) inner
	*) matrix_inner
	*) norm_tree
	*) normalize
	*) norm2
	    - norm2s
	*) scale(world, v, alpha);




*/

#include <madness/mra/mra.h>
#include <madness/mra/derivative.h>
#include <madness/tensor/distributed_matrix.h>
#include <cstdio>

namespace madness {



    /// Compress a vector of functions
    template <typename T, std::size_t NDIM>
    void compress(World& world,
                  const std::vector< Function<T,NDIM> >& v,
                  bool fence=true) {

        PROFILE_BLOCK(Vcompress);
        bool must_fence = false;
        for (unsigned int i=0; i<v.size(); ++i) {
            if (!v[i].is_compressed()) {
                v[i].compress(false);
                must_fence = true;
            }
        }

        if (fence && must_fence) world.gop.fence();
    }


    /// Reconstruct a vector of functions
    template <typename T, std::size_t NDIM>
    void reconstruct(World& world,
                     const std::vector< Function<T,NDIM> >& v,
                     bool fence=true) {
        PROFILE_BLOCK(Vreconstruct);
        bool must_fence = false;
        for (unsigned int i=0; i<v.size(); ++i) {
            if (v[i].is_compressed()) {
                v[i].reconstruct(false);
                must_fence = true;
            }
        }

        if (fence && must_fence) world.gop.fence();
    }

    /// refine the functions according to the autorefine criteria
    template <typename T, std::size_t NDIM>
    void refine(World& world, const std::vector<Function<T,NDIM> >& vf,
            bool fence=true) {
        for (const auto& f : vf) f.refine(false);
        if (fence) world.gop.fence();
    }

    /// refine all functions to a common (finest) level

    /// if functions are not initialized (impl==NULL) they are ignored
    template <typename T, std::size_t NDIM>
    void refine_to_common_level(World& world, std::vector<Function<T,NDIM> >& vf,
            bool fence=true) {

        reconstruct(world,vf);
        Key<NDIM> key0(0, Vector<Translation, NDIM> (0));
        std::vector<FunctionImpl<T,NDIM>*> v_ptr;

        // push initialized function pointers into the vector v_ptr
        for (unsigned int i=0; i<vf.size(); ++i) {
            if (vf[i].is_initialized()) v_ptr.push_back(vf[i].get_impl().get());
        }

        // sort and remove duplicates to not confuse the refining function
        std::sort(v_ptr.begin(),v_ptr.end());
        typename std::vector<FunctionImpl<T, NDIM>*>::iterator it;
        it = std::unique(v_ptr.begin(), v_ptr.end());
        v_ptr.resize( std::distance(v_ptr.begin(),it) );

        std::vector< Tensor<T> > c(v_ptr.size());
        v_ptr[0]->refine_to_common_level(v_ptr, c, key0);
        if (fence) v_ptr[0]->world.gop.fence();
        if (VERIFY_TREE)
            for (unsigned int i=0; i<vf.size(); i++) vf[i].verify_tree();
    }

    /// Generates non-standard form of a vector of functions
    template <typename T, std::size_t NDIM>
    void nonstandard(World& world,
                     std::vector< Function<T,NDIM> >& v,
                     bool fence=true) {
        PROFILE_BLOCK(Vnonstandard);
        reconstruct(world, v);
        for (unsigned int i=0; i<v.size(); ++i) {
            v[i].nonstandard(false,false);
        }
        if (fence) world.gop.fence();
    }


    /// Generates standard form of a vector of functions
    template <typename T, std::size_t NDIM>
    void standard(World& world,
                  std::vector< Function<T,NDIM> >& v,
                  bool fence=true) {
        PROFILE_BLOCK(Vstandard);
        for (unsigned int i=0; i<v.size(); ++i) {
            v[i].standard(false);
        }
        if (fence) world.gop.fence();
    }


    /// Truncates a vector of functions
    template <typename T, std::size_t NDIM>
    void truncate(World& world,
                  std::vector< Function<T,NDIM> >& v,
                  double tol=0.0,
                  bool fence=true) {
        PROFILE_BLOCK(Vtruncate);

        compress(world, v);

        for (unsigned int i=0; i<v.size(); ++i) {
            v[i].truncate(tol, false);
        }

        if (fence) world.gop.fence();
    }

    /// Truncates a vector of functions

    /// @return the truncated vector for chaining
    template <typename T, std::size_t NDIM>
    std::vector< Function<T,NDIM> > truncate(std::vector< Function<T,NDIM> > v,
                  double tol=0.0, bool fence=true) {
        if (v.size()>0) truncate(v[0].world(),v,tol,fence);
        return v;
    }


    /// Applies a derivative operator to a vector of functions
    template <typename T, std::size_t NDIM>
    std::vector< Function<T,NDIM> >
    apply(World& world,
          const Derivative<T,NDIM>& D,
          const std::vector< Function<T,NDIM> >& v,
          bool fence=true)
    {
        reconstruct(world, v);
        std::vector< Function<T,NDIM> > df(v.size());
        for (unsigned int i=0; i<v.size(); ++i) {
            df[i] = D(v[i],false);
        }
        if (fence) world.gop.fence();
        return df;
    }

    /// Generates a vector of zero functions (reconstructed)
    template <typename T, std::size_t NDIM>
    std::vector< Function<T,NDIM> >
    zero_functions(World& world, int n, bool fence=true) {
        PROFILE_BLOCK(Vzero_functions);
        std::vector< Function<T,NDIM> > r(n);
        for (int i=0; i<n; ++i)
  	    r[i] = Function<T,NDIM>(FunctionFactory<T,NDIM>(world).fence(false));

	if (n && fence) world.gop.fence();

        return r;
    }

    /// Generates a vector of zero functions (compressed)
    template <typename T, std::size_t NDIM>
    std::vector< Function<T,NDIM> >
    zero_functions_compressed(World& world, int n, bool fence=true) {
        PROFILE_BLOCK(Vzero_functions);
        std::vector< Function<T,NDIM> > r(n);
        for (int i=0; i<n; ++i)
  	    r[i] = Function<T,NDIM>(FunctionFactory<T,NDIM>(world).fence(false).compressed(true).initial_level(1));

	if (n && fence) world.gop.fence();

        return r;
    }

    /// symmetric orthonormalization (see e.g. Szabo/Ostlund)
    /// @param[in] the vector to orthonormalize
    /// @param[in] overlap matrix
    template <typename T, std::size_t NDIM>
    std::vector<Function<T,NDIM> > orthonormalize_symmetric(
    		const std::vector<Function<T,NDIM> >& v,
			  const Tensor<T>& ovlp) {
    	if(v.empty()) return v;

    	Tensor<T> U;
    	Tensor< typename Tensor<T>::scalar_type > s;
    	syev(ovlp,U,s);

    	// transform s to s^{-1}
    	for(size_t i=0;i<v.size();++i) s(i)=1.0/(sqrt(s(i)));

    	// save Ut before U gets modified with s^{-1}
    	const Tensor<T> Ut=transpose(U);
    	for(size_t i=0;i<v.size();++i){
    		for(size_t j=0;j<v.size();++j){
    			U(i,j)=U(i,j)*s(j);
    		}
    	}

    	Tensor<T> X=inner(U,Ut,1,0);

    	World& world=v.front().world();
    	return transform(world,v,X);

    }
    /// convenience routine for symmetric orthonormalization (see e.g. Szabo/Ostlund)
    /// overlap matrix is calculated
    /// @param[in] the vector to orthonormalize
    template <typename T, std::size_t NDIM>
    std::vector<Function<T,NDIM> > orthonormalize_symmetric(const std::vector<Function<T,NDIM> >& v){
    	if(v.empty()) return v;


    	World& world=v.front().world();
    	Tensor<T> ovlp = matrix_inner(world, v, v);

    	return orthonormalize_symmetric(v,ovlp);
    }

    /// canonical orthonormalization (see e.g. Szabo/Ostlund)
    /// @param[in] the vector to orthonormalize
    /// @param[in] overlap matrix
    /// @param[in]	lindep	linear dependency threshold relative to largest eigenvalue
    template <typename T, std::size_t NDIM>
    std::vector<Function<T,NDIM> > orthonormalize_canonical(
    		const std::vector<Function<T,NDIM> >& v,
			const Tensor<T>& ovlp,
			double lindep) {

    	if(v.empty()) return v;

    	Tensor<T> U;
    	Tensor< typename Tensor<T>::scalar_type > s;
    	syev(ovlp,U,s);
    	lindep*=s(s.size()-1);	// eigenvalues are in ascending order

    	// transform s to s^{-1}
    	int rank=0,lo=0;
    	Tensor< typename Tensor<T>::scalar_type > sqrts(v.size());
    	for(size_t i=0;i<v.size();++i) {
    		if (s(i)>lindep) {
    			sqrts(i)=1.0/(sqrt(s(i)));
        		rank++;
    		} else {
    			sqrts(i)=0.0;
    			lo++;
    		}
    	}
    	MADNESS_ASSERT(size_t(lo+rank)==v.size());

    	for(size_t i=0;i<v.size();++i){
    		for(size_t j=0;j<v.size();++j){
    			U(i,j)=U(i,j)*(sqrts(j));
    		}
    	}
    	Tensor<T> X=U(_,Slice(lo,-1));

    	World& world=v.front().world();
    	return transform(world,v,X);

    }

    /// convenience routine for canonical routine for symmetric orthonormalization (see e.g. Szabo/Ostlund)
    /// overlap matrix is calculated
    /// @param[in] the vector to orthonormalize
    template <typename T, std::size_t NDIM>
    std::vector<Function<T,NDIM> > orthonormalize_canonical(const std::vector<Function<T,NDIM> >& v,
    		const double lindep){
    	if(v.empty()) return v;

    	World& world=v.front().world();
    	Tensor<T> ovlp = matrix_inner(world, v, v);

    	return orthonormalize_canonical(v,ovlp,lindep);
    }

    /// cholesky orthonormalization without pivoting
    /// @param[in] the vector to orthonormalize
    /// @param[in] overlap matrix, destroyed on return!
    template <typename T, std::size_t NDIM>
    std::vector<Function<T,NDIM> > orthonormalize_cd(
    		const std::vector<Function<T,NDIM> >& v,
			Tensor<T>& ovlp) {

    	if (v.empty()) return v;

    	cholesky(ovlp); // destroys ovlp and gives back Upper ∆ Matrix from CD

    	Tensor<T> L = transpose(ovlp);
    	Tensor<T> Linv = inverse(L);
    	Tensor<T> U = transpose(Linv);

    	World& world=v.front().world();
    	return transform(world, v, U);

    }

    /// convenience routine for cholesky orthonormalization without pivoting
    /// @param[in] the vector to orthonormalize
    /// @param[in] overlap matrix
    template <typename T, std::size_t NDIM>
    std::vector<Function<T,NDIM> > orthonormalize_cd(const std::vector<Function<T,NDIM> >& v){
    	if(v.empty()) return v;

    	World& world=v.front().world();
    	Tensor<T> ovlp = matrix_inner(world, v, v);

    	return orthonormalize_cd(v,ovlp);
    }

    /// @param[in] the vector to orthonormalize
    /// @param[in] overlap matrix, will be destroyed on return!
    /// @param[in] tolerance for numerical rank reduction
    /// @param[out] pivoting vector, no allocation on input needed
    /// @param[out] rank
    /// @return orthonrormalized vector (may or may not be truncated)
    template <typename T, std::size_t NDIM>
    std::vector<Function<T,NDIM> > orthonormalize_rrcd(
    		const std::vector<Function<T,NDIM> >& v,
			Tensor<T>& ovlp,
			const double tol,
			Tensor<integer>& piv,
			int& rank) {

    	if (v.empty()) {
    		return v;
    	}

    	rr_cholesky(ovlp,tol,piv,rank); // destroys ovlp and gives back Upper ∆ Matrix from CCD

    	// rearrange and truncate the functions according to the pivoting of the rr_cholesky
    	std::vector<Function<T,NDIM> > pv(rank);
    	for(integer i=0;i<rank;++i){
    		pv[i]=v[piv[i]];
    	}
    	ovlp=ovlp(Slice(0,rank-1),Slice(0,rank-1));

    	Tensor<T> L = transpose(ovlp);
    	Tensor<T> Linv = inverse(L);
    	Tensor<T> U = transpose(Linv);

    	World& world=v.front().world();
    	return transform(world, pv, U);
    }

    /// convenience routine for orthonromalize_cholesky: orthonromalize_cholesky without information on pivoting and rank
    /// @param[in] the vector to orthonormalize
    /// @param[in] overlap matrix
    /// @param[in] tolerance for numerical rank reduction
    template <typename T, std::size_t NDIM>
    std::vector<Function<T,NDIM> > orthonormalize_rrcd(const std::vector<Function<T,NDIM> >& v, Tensor<T> ovlp , const double tol) {
    	Tensor<integer> piv;
    	int rank;
    	return orthonormalize_rrcd(v,ovlp,tol,piv,rank);
    }

    /// convenience routine for orthonromalize_cholesky: computes the overlap matrix and then calls orthonromalize_cholesky
    /// @param[in] the vector to orthonormalize
    /// @param[in] tolerance for numerical rank reduction
    template <typename T, std::size_t NDIM>
    std::vector<Function<T,NDIM> > orthonormalize_rrcd(const std::vector<Function<T,NDIM> >& v, const double tol) {
    	if (v.empty()) {
    		return v;
    	}
    	// compute overlap
    	World& world=v.front().world();
    	Tensor<T> ovlp = matrix_inner(world, v, v);
    	return orthonormalize_rrcd(v,ovlp,tol);
    }

    /// combine two vectors
    template <typename T, std::size_t NDIM>
    std::vector<Function<T,NDIM> > append(const std::vector<Function<T,NDIM> > & lhs, const std::vector<Function<T,NDIM> > & rhs){
    	std::vector<Function<T,NDIM> >  v=lhs;
    	for (std::size_t i = 0; i < rhs.size(); ++i) v.push_back(rhs[i]);
    	return v;
    }

    template <typename T, std::size_t NDIM>
    std::vector<Function<T,NDIM> > append(const std::vector< std::vector<Function<T,NDIM> > > vv){
    	std::vector<Function<T,NDIM> >result;
    	for(const auto& x:vv) result=append(result,x);
    	return result;
    }

    /// Transforms a vector of functions according to new[i] = sum[j] old[j]*c[j,i]

    /// Uses sparsity in the transformation matrix --- set small elements to
    /// zero to take advantage of this.
    template <typename T, typename R, std::size_t NDIM>
    std::vector< Function<TENSOR_RESULT_TYPE(T,R),NDIM> >
    transform(World& world,
              const std::vector< Function<T,NDIM> >& v,
              const Tensor<R>& c,
              bool fence=true) {

        PROFILE_BLOCK(Vtransformsp);
        typedef TENSOR_RESULT_TYPE(T,R) resultT;
        int n = v.size();  // n is the old dimension
        int m = c.dim(1);  // m is the new dimension
        MADNESS_ASSERT(n==c.dim(0));

        std::vector< Function<resultT,NDIM> > vc = zero_functions_compressed<resultT,NDIM>(world, m);
        compress(world, v);

        for (int i=0; i<m; ++i) {
            for (int j=0; j<n; ++j) {
                if (c(j,i) != R(0.0)) vc[i].gaxpy(resultT(1.0),v[j],resultT(c(j,i)),false);
            }
        }

        if (fence) world.gop.fence();
        return vc;
    }


    template <typename L, typename R, std::size_t NDIM>
    std::vector< Function<TENSOR_RESULT_TYPE(L,R),NDIM> >
    transform(World& world,  const std::vector< Function<L,NDIM> >& v,
            const Tensor<R>& c, double tol, bool fence) {
        PROFILE_BLOCK(Vtransform);
        MADNESS_ASSERT(v.size() == (unsigned int)(c.dim(0)));

        std::vector< Function<TENSOR_RESULT_TYPE(L,R),NDIM> > vresult
            = zero_functions_compressed<TENSOR_RESULT_TYPE(L,R),NDIM>(world, c.dim(1));

        compress(world, v, true);
        vresult[0].vtransform(v, c, vresult, tol, fence);
        return vresult;
    }

    template <typename T, typename R, std::size_t NDIM>
    std::vector< Function<TENSOR_RESULT_TYPE(T,R),NDIM> >
    transform(World& world,
              const std::vector< Function<T,NDIM> >& v,
              const DistributedMatrix<R>& c,
              bool fence=true) {
        PROFILE_FUNC;

        typedef TENSOR_RESULT_TYPE(T,R) resultT;
        long n = v.size();    // n is the old dimension
        long m = c.rowdim();  // m is the new dimension
        MADNESS_ASSERT(n==c.coldim());

        // new(i) = sum(j) old(j) c(j,i)

        Tensor<T> tmp(n,m);
        c.copy_to_replicated(tmp); // for debugging
        tmp = transpose(tmp);

        std::vector< Function<resultT,NDIM> > vc = zero_functions_compressed<resultT,NDIM>(world, m);
        compress(world, v);

        for (int i=0; i<m; ++i) {
            for (int j=0; j<n; ++j) {
                if (tmp(j,i) != R(0.0)) vc[i].gaxpy(1.0,v[j],tmp(j,i),false);
            }
        }

        if (fence) world.gop.fence();
        return vc;
    }


    /// Scales inplace a vector of functions by distinct values
    template <typename T, typename Q, std::size_t NDIM>
    void scale(World& world,
               std::vector< Function<T,NDIM> >& v,
               const std::vector<Q>& factors,
               bool fence=true) {
        PROFILE_BLOCK(Vscale);
        for (unsigned int i=0; i<v.size(); ++i) v[i].scale(factors[i],false);
        if (fence) world.gop.fence();
    }

    /// Scales inplace a vector of functions by the same
    template <typename T, typename Q, std::size_t NDIM>
    void scale(World& world,
               std::vector< Function<T,NDIM> >& v,
	       const Q factor,
               bool fence=true) {
        PROFILE_BLOCK(Vscale);
        for (unsigned int i=0; i<v.size(); ++i) v[i].scale(factor,false);
        if (fence) world.gop.fence();
    }

    /// Computes the 2-norms of a vector of functions
    template <typename T, std::size_t NDIM>
    std::vector<double> norm2s(World& world,
                              const std::vector< Function<T,NDIM> >& v) {
        PROFILE_BLOCK(Vnorm2);
        std::vector<double> norms(v.size());
        for (unsigned int i=0; i<v.size(); ++i) norms[i] = v[i].norm2sq_local();
        world.gop.sum(&norms[0], norms.size());
        for (unsigned int i=0; i<v.size(); ++i) norms[i] = sqrt(norms[i]);
        world.gop.fence();
        return norms;
    }

    /// Computes the 2-norm of a vector of functions
    template <typename T, std::size_t NDIM>
    double norm2(World& world,const std::vector< Function<T,NDIM> >& v) {
        PROFILE_BLOCK(Vnorm2);
        if (v.size()==0) return 0.0;
        std::vector<double> norms(v.size());
        for (unsigned int i=0; i<v.size(); ++i) norms[i] = v[i].norm2sq_local();
        world.gop.sum(&norms[0], norms.size());
        for (unsigned int i=1; i<v.size(); ++i) norms[0] += norms[i];
        world.gop.fence();
        return sqrt(norms[0]);
    }

    inline double conj(double x) {
        return x;
    }

    inline double conj(float x) {
        return x;
    }

// !!! FIXME: this task is broken because FunctionImpl::inner_local forces a
// future on return from WorldTaskQueue::reduce, which will causes a deadlock if
// run inside a task. This behavior must be changed before this task can be used
// again.
//
//    template <typename T, typename R, std::size_t NDIM>
//    struct MatrixInnerTask : public TaskInterface {
//        Tensor<TENSOR_RESULT_TYPE(T,R)> result; // Must be a copy
//        const Function<T,NDIM>& f;
//        const std::vector< Function<R,NDIM> >& g;
//        long jtop;
//
//        MatrixInnerTask(const Tensor<TENSOR_RESULT_TYPE(T,R)>& result,
//                        const Function<T,NDIM>& f,
//                        const std::vector< Function<R,NDIM> >& g,
//                        long jtop)
//                : result(result), f(f), g(g), jtop(jtop) {}
//
//        void run(World& world) {
//            for (long j=0; j<jtop; ++j) {
//                result(j) = f.inner_local(g[j]);
//            }
//        }
//
//    private:
//        /// Get the task id
//
//        /// \param id The id to set for this task
//        virtual void get_id(std::pair<void*,unsigned short>& id) const {
//            PoolTaskInterface::make_id(id, *this);
//        }
//    }; // struct MatrixInnerTask



    template <typename T, std::size_t NDIM>
    DistributedMatrix<T> matrix_inner(const DistributedMatrixDistribution& d,
                                      const std::vector< Function<T,NDIM> >& f,
                                      const std::vector< Function<T,NDIM> >& g,
                                      bool sym=false)
    {
        PROFILE_FUNC;
        DistributedMatrix<T> A(d);
        const int64_t n = A.coldim();
        const int64_t m = A.rowdim();
        MADNESS_ASSERT(int64_t(f.size()) == n && int64_t(g.size()) == m);

        // Assume we can always create an ichunk*jchunk matrix locally
        const int ichunk = 1000;
        const int jchunk = 1000; // 1000*1000*8 = 8 MBytes
        for (int64_t ilo=0; ilo<n; ilo+=ichunk) {
            int64_t ihi = std::min(ilo + ichunk, n);
            std::vector< Function<T,NDIM> > ivec(f.begin()+ilo, f.begin()+ihi);
            for (int64_t jlo=0; jlo<m; jlo+=jchunk) {
                int64_t jhi = std::min(jlo + jchunk, m);
                std::vector< Function<T,NDIM> > jvec(g.begin()+jlo, g.begin()+jhi);

                Tensor<T> P = matrix_inner(A.get_world(),ivec,jvec);
                A.copy_from_replicated_patch(ilo, ihi-1, jlo, jhi-1, P);
            }
        }
        return A;
    }

    /// Computes the matrix inner product of two function vectors - q(i,j) = inner(f[i],g[j])

    /// For complex types symmetric is interpreted as Hermitian.
    ///
    /// The current parallel loop is non-optimal but functional.
    template <typename T, typename R, std::size_t NDIM>
    Tensor< TENSOR_RESULT_TYPE(T,R) > matrix_inner(World& world,
                                                   const std::vector< Function<T,NDIM> >& f,
                                                   const std::vector< Function<R,NDIM> >& g,
                                                   bool sym=false) 
    {
        world.gop.fence();
        compress(world, f);
        if ((void*)(&f) != (void*)(&g)) compress(world, g);

        std::vector<const FunctionImpl<T,NDIM>*> left(f.size());
        std::vector<const FunctionImpl<R,NDIM>*> right(g.size());
        for (unsigned int i=0; i<f.size(); i++) left[i] = f[i].get_impl().get();
        for (unsigned int i=0; i<g.size(); i++) right[i]= g[i].get_impl().get();

        Tensor< TENSOR_RESULT_TYPE(T,R) > r= FunctionImpl<T,NDIM>::inner_local(left, right, sym);

        world.gop.fence();
        world.gop.sum(r.ptr(),f.size()*g.size());

        return r;
    }

    /// Computes the matrix inner product of two function vectors - q(i,j) = inner(f[i],g[j])

    /// For complex types symmetric is interpreted as Hermitian.
    ///
    /// The current parallel loop is non-optimal but functional.
    template <typename T, typename R, std::size_t NDIM>
    Tensor< TENSOR_RESULT_TYPE(T,R) > matrix_inner_old(World& world,
            const std::vector< Function<T,NDIM> >& f,
            const std::vector< Function<R,NDIM> >& g,
            bool sym=false) {
        PROFILE_BLOCK(Vmatrix_inner);
        long n=f.size(), m=g.size();
        Tensor< TENSOR_RESULT_TYPE(T,R) > r(n,m);
        if (sym) MADNESS_ASSERT(n==m);

        world.gop.fence();
        compress(world, f);
        if ((void*)(&f) != (void*)(&g)) compress(world, g);

        for (long i=0; i<n; ++i) {
            long jtop = m;
            if (sym) jtop = i+1;
            for (long j=0; j<jtop; ++j) {
                r(i,j) = f[i].inner_local(g[j]);
                if (sym) r(j,i) = conj(r(i,j));
            }
         }
        
//        for (long i=n-1; i>=0; --i) {
//            long jtop = m;
//            if (sym) jtop = i+1;
//            world.taskq.add(new MatrixInnerTask<T,R,NDIM>(r(i,_), f[i], g, jtop));
//        }
        world.gop.fence();
        world.gop.sum(r.ptr(),n*m);

//        if (sym) {
//            for (int i=0; i<n; ++i) {
//                for (int j=0; j<i; ++j) {
//                    r(j,i) = conj(r(i,j));
//                }
//            }
//        }
        return r;
    }

    /// Computes the element-wise inner product of two function vectors - q(i) = inner(f[i],g[i])
    template <typename T, typename R, std::size_t NDIM>
    Tensor< TENSOR_RESULT_TYPE(T,R) > inner(World& world,
                                            const std::vector< Function<T,NDIM> >& f,
                                            const std::vector< Function<R,NDIM> >& g) {
        PROFILE_BLOCK(Vinnervv);
        long n=f.size(), m=g.size();
        MADNESS_CHECK(n==m);
        Tensor< TENSOR_RESULT_TYPE(T,R) > r(n);

        compress(world, f);
        compress(world, g);

        for (long i=0; i<n; ++i) {
            r(i) = f[i].inner_local(g[i]);
        }

        world.taskq.fence();
        world.gop.sum(r.ptr(),n);
        world.gop.fence();
        return r;
    }


    /// Computes the inner product of a function with a function vector - q(i) = inner(f,g[i])
    template <typename T, typename R, std::size_t NDIM>
    Tensor< TENSOR_RESULT_TYPE(T,R) > inner(World& world,
                                            const Function<T,NDIM>& f,
                                            const std::vector< Function<R,NDIM> >& g) {
        PROFILE_BLOCK(Vinner);
        long n=g.size();
        Tensor< TENSOR_RESULT_TYPE(T,R) > r(n);

        f.compress();
        compress(world, g);

        for (long i=0; i<n; ++i) {
            r(i) = f.inner_local(g[i]);
        }

        world.taskq.fence();
        world.gop.sum(r.ptr(),n);
        world.gop.fence();
        return r;
    }

    /// inner function with right signature for the nonlinear sovler
    /// this is needed for the KAIN solvers and other functions
    template <typename T, typename R, std::size_t NDIM>
    TENSOR_RESULT_TYPE(T,R) inner( const std::vector< Function<T,NDIM> >& f,
	                                            const std::vector< Function<R,NDIM> >& g){
      MADNESS_ASSERT(f.size()==g.size());
      if(f.empty()) return 0.0;
      else return inner(f[0].world(),f,g).sum();
    }


    /// Multiplies a function against a vector of functions --- q[i] = a * v[i]
    template <typename T, typename R, std::size_t NDIM>
    std::vector< Function<TENSOR_RESULT_TYPE(T,R), NDIM> >
    mul(World& world,
        const Function<T,NDIM>& a,
        const std::vector< Function<R,NDIM> >& v,
        bool fence=true) {
        PROFILE_BLOCK(Vmul);
        a.reconstruct(false);
        reconstruct(world, v, false);
        world.gop.fence();
        return vmulXX(a, v, 0.0, fence);
    }

    /// Multiplies a function against a vector of functions using sparsity of a and v[i] --- q[i] = a * v[i]
    template <typename T, typename R, std::size_t NDIM>
    std::vector< Function<TENSOR_RESULT_TYPE(T,R), NDIM> >
    mul_sparse(World& world,
               const Function<T,NDIM>& a,
               const std::vector< Function<R,NDIM> >& v,
               double tol,
               bool fence=true) {
        PROFILE_BLOCK(Vmulsp);
        a.reconstruct(false);
        reconstruct(world, v, false);
        world.gop.fence();
        for (unsigned int i=0; i<v.size(); ++i) {
            v[i].norm_tree(false);
        }
        a.norm_tree();
        return vmulXX(a, v, tol, fence);
    }

    /// Makes the norm tree for all functions in a vector
    template <typename T, std::size_t NDIM>
    void norm_tree(World& world,
                   const std::vector< Function<T,NDIM> >& v,
                   bool fence=true)
    {
        PROFILE_BLOCK(Vnorm_tree);
        for (unsigned int i=0; i<v.size(); ++i) {
            v[i].norm_tree(false);
        }
        if (fence) world.gop.fence();
    }

    /// Multiplies two vectors of functions q[i] = a[i] * b[i]
    template <typename T, typename R, std::size_t NDIM>
    std::vector< Function<TENSOR_RESULT_TYPE(T,R), NDIM> >
    mul(World& world,
        const std::vector< Function<T,NDIM> >& a,
        const std::vector< Function<R,NDIM> >& b,
        bool fence=true) {
        PROFILE_BLOCK(Vmulvv);
        reconstruct(world, a, true);
        reconstruct(world, b, true);
//        if (&a != &b) reconstruct(world, b, true); // fails if type(a) != type(b)

        std::vector< Function<TENSOR_RESULT_TYPE(T,R),NDIM> > q(a.size());
        for (unsigned int i=0; i<a.size(); ++i) {
            q[i] = mul(a[i], b[i], false);
        }
        if (fence) world.gop.fence();
        return q;
    }


    /// Computes the square of a vector of functions --- q[i] = v[i]**2
    template <typename T, std::size_t NDIM>
    std::vector< Function<T,NDIM> >
    square(World& world,
           const std::vector< Function<T,NDIM> >& v,
           bool fence=true) {
        return mul<T,T,NDIM>(world, v, v, fence);
//         std::vector< Function<T,NDIM> > vsq(v.size());
//         for (unsigned int i=0; i<v.size(); ++i) {
//             vsq[i] = square(v[i], false);
//         }
//         if (fence) world.gop.fence();
//         return vsq;
    }


    /// Computes the square of a vector of functions --- q[i] = abs(v[i])**2
    template <typename T, std::size_t NDIM>
    std::vector< Function<typename Tensor<T>::scalar_type,NDIM> >
    abssq(World& world,
           const std::vector< Function<T,NDIM> >& v,
           bool fence=true) {
    	typedef typename Tensor<T>::scalar_type scalartype;
    	reconstruct(world,v);
    	std::vector<Function<scalartype,NDIM> > result(v.size());
<<<<<<< HEAD
    	for (int i=0; i<v.size(); ++i) result[i]=abs_square(v[i],false);
=======
    	for (size_t i=0; i<v.size(); ++i) result[i]=abssq(v[i],false);
>>>>>>> a2ad8f5a
    	if (fence) world.gop.fence();
        return result;
    }


    /// Sets the threshold in a vector of functions
    template <typename T, std::size_t NDIM>
    void set_thresh(World& world, std::vector< Function<T,NDIM> >& v, double thresh, bool fence=true) {
        for (unsigned int j=0; j<v.size(); ++j) {
            v[j].set_thresh(thresh,false);
        }
        if (fence) world.gop.fence();
    }

    /// Returns the complex conjugate of the vector of functions
    template <typename T, std::size_t NDIM>
    std::vector< Function<T,NDIM> >
    conj(World& world,
         const std::vector< Function<T,NDIM> >& v,
         bool fence=true) {
        PROFILE_BLOCK(Vconj);
        std::vector< Function<T,NDIM> > r = copy(world, v); // Currently don't have oop conj
        for (unsigned int i=0; i<v.size(); ++i) {
            r[i].conj(false);
        }
        if (fence) world.gop.fence();
        return r;
    }

    /// Returns a deep copy of a vector of functions
    template <typename T, typename R, std::size_t NDIM>
    std::vector< Function<R,NDIM> > convert(World& world,
    		const std::vector< Function<T,NDIM> >& v, bool fence=true) {
        PROFILE_BLOCK(Vcopy);
        std::vector< Function<R,NDIM> > r(v.size());
        for (unsigned int i=0; i<v.size(); ++i) {
            r[i] = convert<T,R,NDIM>(v[i], false);
        }
        if (fence) world.gop.fence();
        return r;
    }


    /// Returns a deep copy of a vector of functions
    template <typename T, std::size_t NDIM>
    std::vector< Function<T,NDIM> >
    copy(World& world,
         const std::vector< Function<T,NDIM> >& v,
         bool fence=true) {
        PROFILE_BLOCK(Vcopy);
        std::vector< Function<T,NDIM> > r(v.size());
        for (unsigned int i=0; i<v.size(); ++i) {
            r[i] = copy(v[i], false);
        }
        if (fence) world.gop.fence();
        return r;
    }

   /// Returns a vector of deep copies of of a function
    template <typename T, std::size_t NDIM>
    std::vector< Function<T,NDIM> >
    copy(World& world,
         const Function<T,NDIM>& v,
         const unsigned int n,
         bool fence=true) {
        PROFILE_BLOCK(Vcopy1);
        std::vector< Function<T,NDIM> > r(n);
        for (unsigned int i=0; i<n; ++i) {
            r[i] = copy(v, false);
        }
        if (fence) world.gop.fence();
        return r;
    }

    /// Returns new vector of functions --- q[i] = a[i] + b[i]
    template <typename T, typename R, std::size_t NDIM>
    std::vector< Function<TENSOR_RESULT_TYPE(T,R), NDIM> >
    add(World& world,
        const std::vector< Function<T,NDIM> >& a,
        const std::vector< Function<R,NDIM> >& b,
        bool fence=true) {
        PROFILE_BLOCK(Vadd);
        MADNESS_ASSERT(a.size() == b.size());
        compress(world, a);
        compress(world, b);

        std::vector< Function<TENSOR_RESULT_TYPE(T,R),NDIM> > r(a.size());
        for (unsigned int i=0; i<a.size(); ++i) {
            r[i] = add(a[i], b[i], false);
        }
        if (fence) world.gop.fence();
        return r;
    }

     /// Returns new vector of functions --- q[i] = a + b[i]
    template <typename T, typename R, std::size_t NDIM>
    std::vector< Function<TENSOR_RESULT_TYPE(T,R), NDIM> >
    add(World& world,
        const Function<T,NDIM> & a,
        const std::vector< Function<R,NDIM> >& b,
        bool fence=true) {
        PROFILE_BLOCK(Vadd1);
        a.compress();
        compress(world, b);

        std::vector< Function<TENSOR_RESULT_TYPE(T,R),NDIM> > r(b.size());
        for (unsigned int i=0; i<b.size(); ++i) {
            r[i] = add(a, b[i], false);
        }
        if (fence) world.gop.fence();
        return r;
    }
    template <typename T, typename R, std::size_t NDIM>
    inline std::vector< Function<TENSOR_RESULT_TYPE(T,R), NDIM> >
    add(World& world,
        const std::vector< Function<R,NDIM> >& b,
        const Function<T,NDIM> & a,
        bool fence=true) {
        return add(world, a, b, fence);
    }

    /// Returns new vector of functions --- q[i] = a[i] - b[i]
    template <typename T, typename R, std::size_t NDIM>
    std::vector< Function<TENSOR_RESULT_TYPE(T,R), NDIM> >
    sub(World& world,
        const std::vector< Function<T,NDIM> >& a,
        const std::vector< Function<R,NDIM> >& b,
        bool fence=true) {
        PROFILE_BLOCK(Vsub);
        MADNESS_ASSERT(a.size() == b.size());
        compress(world, a);
        compress(world, b);

        std::vector< Function<TENSOR_RESULT_TYPE(T,R),NDIM> > r(a.size());
        for (unsigned int i=0; i<a.size(); ++i) {
            r[i] = sub(a[i], b[i], false);
        }
        if (fence) world.gop.fence();
        return r;
    }

    /// Returns new function --- q = sum_i f[i]
    template <typename T, std::size_t NDIM>
    Function<T, NDIM> sum(World& world, const std::vector<Function<T,NDIM> >& f,
        bool fence=true) {

        compress(world, f);
        Function<T,NDIM> r=FunctionFactory<T,NDIM>(world).compressed();

        for (unsigned int i=0; i<f.size(); ++i) r.gaxpy(1.0,f[i],1.0,false);
        if (fence) world.gop.fence();
        return r;
    }


    /// Multiplies and sums two vectors of functions r = \sum_i a[i] * b[i]
    template <typename T, typename R, std::size_t NDIM>
    Function<TENSOR_RESULT_TYPE(T,R), NDIM>
    dot(World& world,
        const std::vector< Function<T,NDIM> >& a,
        const std::vector< Function<R,NDIM> >& b,
        bool fence=true) {
        return sum(world,mul(world,a,b,true),fence);
    }


    /// out-of-place gaxpy for two vectors: result[i] = alpha * a[i] + beta * b[i]
    template <typename T, typename Q, typename R, std::size_t NDIM>
    std::vector<Function<TENSOR_RESULT_TYPE(Q,TENSOR_RESULT_TYPE(T,R)),NDIM> >
    gaxpy_oop(Q alpha,
               const std::vector< Function<T,NDIM> >& a,
               Q beta,
               const std::vector< Function<R,NDIM> >& b,
               bool fence=true) {

        MADNESS_ASSERT(a.size() == b.size());
        typedef TENSOR_RESULT_TYPE(Q,TENSOR_RESULT_TYPE(T,R)) resultT;
        if (a.size()==0) return std::vector<Function<resultT,NDIM> >();

        World& world=a[0].world();
        compress(world,a);
    	compress(world,b);
    	std::vector<Function<resultT,NDIM> > result(a.size());
        for (unsigned int i=0; i<a.size(); ++i) {
            result[i]=gaxpy_oop(alpha, a[i], beta, b[i], false);
        }
        if (fence) world.gop.fence();
        return result;
    }


    /// out-of-place gaxpy for a vectors and a function: result[i] = alpha * a[i] + beta * b
    template <typename T, typename Q, typename R, std::size_t NDIM>
    std::vector<Function<TENSOR_RESULT_TYPE(Q,TENSOR_RESULT_TYPE(T,R)),NDIM> >
    gaxpy_oop(Q alpha,
               const std::vector< Function<T,NDIM> >& a,
               Q beta,
               const Function<R,NDIM>& b,
               bool fence=true) {

        typedef TENSOR_RESULT_TYPE(Q,TENSOR_RESULT_TYPE(T,R)) resultT;
        if (a.size()==0) return std::vector<Function<resultT,NDIM> >();

        World& world=a[0].world();
        compress(world,a);
    	b.compress();
    	std::vector<Function<resultT,NDIM> > result(a.size());
        for (unsigned int i=0; i<a.size(); ++i) {
            result[i]=gaxpy_oop(alpha, a[i], beta, b, false);
        }
        if (fence) world.gop.fence();
        return result;
    }

    /// Generalized A*X+Y for vectors of functions ---- a[i] = alpha*a[i] + beta*b[i]
    template <typename T, typename Q, typename R, std::size_t NDIM>
    void gaxpy(World& world,
               Q alpha,
               std::vector< Function<T,NDIM> >& a,
               Q beta,
               const std::vector< Function<R,NDIM> >& b,
               bool fence=true) {
        PROFILE_BLOCK(Vgaxpy);
        MADNESS_ASSERT(a.size() == b.size());
        compress(world, a);
        compress(world, b);

        for (unsigned int i=0; i<a.size(); ++i) {
            a[i].gaxpy(alpha, b[i], beta, false);
        }
        if (fence) world.gop.fence();
    }


    /// Applies a vector of operators to a vector of functions --- q[i] = apply(op[i],f[i])
    template <typename opT, typename R, std::size_t NDIM>
    std::vector< Function<TENSOR_RESULT_TYPE(typename opT::opT,R), NDIM> >
    apply(World& world,
          const std::vector< std::shared_ptr<opT> >& op,
          const std::vector< Function<R,NDIM> > f) {

        PROFILE_BLOCK(Vapplyv);
        MADNESS_ASSERT(f.size()==op.size());

        std::vector< Function<R,NDIM> >& ncf = *const_cast< std::vector< Function<R,NDIM> >* >(&f);

        reconstruct(world, f);
        nonstandard(world, ncf);

        std::vector< Function<TENSOR_RESULT_TYPE(typename opT::opT,R), NDIM> > result(f.size());
        for (unsigned int i=0; i<f.size(); ++i) {
            MADNESS_ASSERT(not op[i]->is_slaterf12);
            result[i] = apply_only(*op[i], f[i], false);
        }

        world.gop.fence();

        standard(world, ncf, false);  // restores promise of logical constness
        world.gop.fence();
        reconstruct(world, result);

        return result;
    }


    /// Applies an operator to a vector of functions --- q[i] = apply(op,f[i])
    template <typename T, typename R, std::size_t NDIM>
    std::vector< Function<TENSOR_RESULT_TYPE(T,R), NDIM> >
    apply(World& world,
          const SeparatedConvolution<T,NDIM>& op,
          const std::vector< Function<R,NDIM> > f) {
        PROFILE_BLOCK(Vapply);

        std::vector< Function<R,NDIM> >& ncf = *const_cast< std::vector< Function<R,NDIM> >* >(&f);

        reconstruct(world, f);
        nonstandard(world, ncf);

        std::vector< Function<TENSOR_RESULT_TYPE(T,R), NDIM> > result(f.size());
        for (unsigned int i=0; i<f.size(); ++i) {
            result[i] = apply_only(op, f[i], false);
        }

        world.gop.fence();

        standard(world, ncf, false);  // restores promise of logical constness
        reconstruct(world, result);

        if (op.is_slaterf12) {
        	MADNESS_ASSERT(not op.destructive());
        	if (typeid(T)!=typeid(R)) MADNESS_EXCEPTION("think again!",1);
            for (unsigned int i=0; i<f.size(); ++i) {
            	R trace=f[i].trace();
                result[i]=(result[i]-trace).scale(-0.5/op.mu());
            }
        }

        return result;
    }

    /// Normalizes a vector of functions --- v[i] = v[i].scale(1.0/v[i].norm2())
    template <typename T, std::size_t NDIM>
    void normalize(World& world, std::vector< Function<T,NDIM> >& v, bool fence=true) {
        PROFILE_BLOCK(Vnormalize);
        std::vector<double> nn = norm2s(world, v);
        for (unsigned int i=0; i<v.size(); ++i) v[i].scale(1.0/nn[i],false);
        if (fence) world.gop.fence();
    }

    template <typename T, std::size_t NDIM>
    void print_size(World &world, const std::vector<Function<T,NDIM> > &v, const std::string &msg = "vectorfunction" ){
    	if(v.empty()){
    		if(world.rank()==0) std::cout << "print_size: " << msg << " is empty" << std::endl;
    	}else if(v.size()==1){
    		v.front().print_size(msg);
    	}else{
    		for(auto x:v){
    			x.print_size(msg);
    		}
    	}
    }

    // gives back the size in GB
    template <typename T, std::size_t NDIM>
    double get_size(World& world, const std::vector< Function<T,NDIM> >& v){

    	if (v.empty()) return 0.0;

    	const double d=sizeof(T);
        const double fac=1024*1024*1024;

        double size=0.0;
        for(unsigned int i=0;i<v.size();i++){
            if (v[i].is_initialized()) size+=v[i].size();
        }

        return size/fac*d;

    }

    // gives back the size in GB
    template <typename T, std::size_t NDIM>
    double get_size(const Function<T,NDIM> & f){
    	const double d=sizeof(T);
        const double fac=1024*1024*1024;
        double size=f.size();
        return size/fac*d;
    }

    /// apply op on the input vector yielding an output vector of functions

    /// @param[in]  op   the operator working on vin
    /// @param[in]  vin  vector of input Functions; needs to be refined to common level!
    /// @return vector of output Functions vout = op(vin)
    template <typename T, typename opT, std::size_t NDIM>
    std::vector<Function<T,NDIM> > multi_to_multi_op_values(const opT& op,
            const std::vector< Function<T,NDIM> >& vin,
            const bool fence=true) {
        MADNESS_ASSERT(vin.size()>0);
        MADNESS_ASSERT(vin[0].is_initialized()); // might be changed
        World& world=vin[0].world();
        Function<T,NDIM> dummy;
        dummy.set_impl(vin[0], false);
        std::vector<Function<T,NDIM> > vout=zero_functions<T,NDIM>(world, op.get_result_size());
        for (auto& out : vout) out.set_impl(vin[0],false);
        dummy.multi_to_multi_op_values(op, vin, vout, fence);
        return vout;
    }




    // convenience operators

    /// result[i] = a[i] + b[i]
    template <typename T, std::size_t NDIM>
    std::vector<Function<T,NDIM> > operator+(const std::vector<Function<T,NDIM> >& lhs,
            const std::vector<Function<T,NDIM>>& rhs) {
        return gaxpy_oop(1.0,lhs,1.0,rhs);
    }

    /// result[i] = a[i] - b[i]
    template <typename T, std::size_t NDIM>
    std::vector<Function<T,NDIM> > operator-(const std::vector<Function<T,NDIM> >& lhs,
            const std::vector<Function<T,NDIM> >& rhs) {
        return gaxpy_oop(1.0,lhs,-1.0,rhs);
    }

    /// result[i] = a[i] + b
    template <typename T, std::size_t NDIM>
    std::vector<Function<T,NDIM> > operator+(const std::vector<Function<T,NDIM> >& lhs,
            const Function<T,NDIM>& rhs) {
        return gaxpy_oop(1.0,lhs,1.0,rhs);
    }

    /// result[i] = a[i] - b
    template <typename T, std::size_t NDIM>
    std::vector<Function<T,NDIM> > operator-(const std::vector<Function<T,NDIM> >& lhs,
            const Function<T,NDIM>& rhs) {
        return gaxpy_oop(1.0,lhs,-1.0,rhs);
    }

    /// result[i] = a + b[i]
    template <typename T, std::size_t NDIM>
    std::vector<Function<T,NDIM> > operator+(const Function<T,NDIM>& lhs,
            const std::vector<Function<T,NDIM> >& rhs) {
        return gaxpy_oop(1.0,rhs,1.0,lhs);
    }

    /// result[i] = a - b[i]
    template <typename T, std::size_t NDIM>
    std::vector<Function<T,NDIM> > operator-(const Function<T,NDIM>& lhs,
            const std::vector<Function<T,NDIM> >& rhs) {
        return gaxpy_oop(-1.0,rhs,1.0,lhs);
    }


    template <typename T, typename R, std::size_t NDIM>
    std::vector<Function<TENSOR_RESULT_TYPE(T,R),NDIM> > operator*(const R fac,
            const std::vector<Function<T,NDIM> >& rhs) {
    	if (rhs.size()>0) {
			std::vector<Function<T,NDIM> > tmp=copy(rhs[0].world(),rhs);
			scale(tmp[0].world(),tmp,TENSOR_RESULT_TYPE(T,R)(fac));
			return tmp;
    	}
		return std::vector<Function<TENSOR_RESULT_TYPE(T,R),NDIM> >();
    }

    template <typename T, typename R, std::size_t NDIM>
    std::vector<Function<T,NDIM> > operator*(const std::vector<Function<T,NDIM> >& rhs,
            const R fac) {
    	if (rhs.size()>0) {
            std::vector<Function<TENSOR_RESULT_TYPE(T,R),NDIM> > tmp=copy(rhs[0].world(),rhs);
            scale(tmp[0].world(),tmp,TENSOR_RESULT_TYPE(T,R)(fac));
            return tmp;
    	}
		return std::vector<Function<TENSOR_RESULT_TYPE(T,R),NDIM> >();
    }

    /// multiply a vector of functions with a function: r[i] = v[i] * a
    template <typename T, typename R, std::size_t NDIM>
    std::vector<Function<TENSOR_RESULT_TYPE(T,R),NDIM> > operator*(const Function<T,NDIM>& a,
            const std::vector<Function<R,NDIM> >& v) {
        if (v.size()>0) return mul(v[0].world(),a,v,true);
        return std::vector<Function<TENSOR_RESULT_TYPE(T,R),NDIM> >();
    }


    /// multiply a vector of functions with a function: r[i] = a * v[i]
    template <typename T, typename R, std::size_t NDIM>
    std::vector<Function<TENSOR_RESULT_TYPE(T,R),NDIM> > operator*(const std::vector<Function<T,NDIM> >& v,
            const Function<R,NDIM>& a) {
        if (v.size()>0) return mul(v[0].world(),a,v,true);
        return std::vector<Function<TENSOR_RESULT_TYPE(T,R),NDIM> >();
    }


    template <typename T, std::size_t NDIM>
    std::vector<Function<T,NDIM> > operator+=(std::vector<Function<T,NDIM> >& rhs,
            const std::vector<Function<T,NDIM> >& lhs) {
        if (rhs.size()>0) rhs=add(rhs[0].world(),rhs,lhs);
        return rhs;
    }

    template <typename T, std::size_t NDIM>
    std::vector<Function<T,NDIM> > operator-=(std::vector<Function<T,NDIM> >& rhs,
            const std::vector<Function<T,NDIM> >& lhs) {
        if (rhs.size()>0) rhs=sub(rhs[0].world(),rhs,lhs);
        return rhs;
    }


    /// return the real parts of the vector's function (if complex)
    template <typename T, std::size_t NDIM>
    std::vector<Function<typename Tensor<T>::scalar_type,NDIM> >
    real(const std::vector<Function<T,NDIM> >& v, bool fence=true) {
    	std::vector<Function<typename Tensor<T>::scalar_type,NDIM> > result(v.size());
    	for (std::size_t i=0; i<v.size(); ++i) result[i]=real(v[i],false);
        if (fence and result.size()>0) result[0].world().gop.fence();
        return result;
    }

    /// return the imaginary parts of the vector's function (if complex)
    template <typename T, std::size_t NDIM>
    std::vector<Function<typename Tensor<T>::scalar_type,NDIM> >
    imag(const std::vector<Function<T,NDIM> >& v, bool fence=true) {
    	std::vector<Function<typename Tensor<T>::scalar_type,NDIM> > result(v.size());
    	for (std::size_t i=0; i<v.size(); ++i) result[i]=imag(v[i],false);
        if (fence and result.size()>0) result[0].world().gop.fence();
        return result;
    }

    /// shorthand gradient operator

    /// returns the differentiated function f in all NDIM directions
    /// @param[in]  f       the function on which the grad operator works on
    /// @param[in]  refine  refinement before diff'ing makes the result more accurate
    /// @param[in]  fence   fence after completion; if reconstruction is needed always fence
    /// @return     the vector \frac{\partial}{\partial x_i} f
    template <typename T, std::size_t NDIM>
    std::vector<Function<T,NDIM> > grad(const Function<T,NDIM>& f,
            bool refine=false, bool fence=true) {

        World& world=f.world();
        f.reconstruct();
        if (refine) f.refine();      // refine to make result more precise

        std::vector< std::shared_ptr< Derivative<T,NDIM> > > grad=
                gradient_operator<T,NDIM>(world);

        std::vector<Function<T,NDIM> > result(NDIM);
        for (size_t i=0; i<NDIM; ++i) result[i]=apply(*(grad[i]),f,false);
        if (fence) world.gop.fence();
        return result;
    }

    // BLM first derivative 
    template <typename T, std::size_t NDIM>
    std::vector<Function<T,NDIM> > grad_ble_one(const Function<T,NDIM>& f,
            bool refine=false, bool fence=true) {

        World& world=f.world();
        f.reconstruct();
        if (refine) f.refine();      // refine to make result more precise

        std::vector< std::shared_ptr< Derivative<T,NDIM> > > grad=
                gradient_operator<T,NDIM>(world);

        // Read in new coeff for each operator
        for (unsigned int i=0; i<NDIM; ++i) (*grad[i]).set_ble1();

        std::vector<Function<T,NDIM> > result(NDIM);
        for (unsigned int i=0; i<NDIM; ++i) result[i]=apply(*(grad[i]),f,false);
        if (fence) world.gop.fence();
        return result;
    }

    // BLM second derivative
    template <typename T, std::size_t NDIM>
    std::vector<Function<T,NDIM> > grad_ble_two(const Function<T,NDIM>& f,
            bool refine=false, bool fence=true) {

        World& world=f.world();
        f.reconstruct();
        if (refine) f.refine();      // refine to make result more precise

        std::vector< std::shared_ptr< Derivative<T,NDIM> > > grad=
                gradient_operator<T,NDIM>(world);

        // Read in new coeff for each operator
        for (unsigned int i=0; i<NDIM; ++i) (*grad[i]).set_ble2();

        std::vector<Function<T,NDIM> > result(NDIM);
        for (unsigned int i=0; i<NDIM; ++i) result[i]=apply(*(grad[i]),f,false);
        if (fence) world.gop.fence();
        return result;
    }

    // Bspline first derivative 
    template <typename T, std::size_t NDIM>
    std::vector<Function<T,NDIM> > grad_bspline_one(const Function<T,NDIM>& f,
            bool refine=false, bool fence=true) {

        World& world=f.world();
        f.reconstruct();
        if (refine) f.refine();      // refine to make result more precise

        std::vector< std::shared_ptr< Derivative<T,NDIM> > > grad=
                gradient_operator<T,NDIM>(world);

        // Read in new coeff for each operator
        for (unsigned int i=0; i<NDIM; ++i) (*grad[i]).set_bspline1();

        std::vector<Function<T,NDIM> > result(NDIM);
        for (unsigned int i=0; i<NDIM; ++i) result[i]=apply(*(grad[i]),f,false);
        if (fence) world.gop.fence();
        return result;
    }

    // Bpsline second derivative
    template <typename T, std::size_t NDIM>
    std::vector<Function<T,NDIM> > grad_bpsline_two(const Function<T,NDIM>& f,
            bool refine=false, bool fence=true) {

        World& world=f.world();
        f.reconstruct();
        if (refine) f.refine();      // refine to make result more precise

        std::vector< std::shared_ptr< Derivative<T,NDIM> > > grad=
                gradient_operator<T,NDIM>(world);

        // Read in new coeff for each operator
        for (unsigned int i=0; i<NDIM; ++i) (*grad[i]).set_bspline2();

        std::vector<Function<T,NDIM> > result(NDIM);
        for (unsigned int i=0; i<NDIM; ++i) result[i]=apply(*(grad[i]),f,false);
        if (fence) world.gop.fence();
        return result;
    }

    // Bspline third derivative
    template <typename T, std::size_t NDIM>
    std::vector<Function<T,NDIM> > grad_bspline_three(const Function<T,NDIM>& f,
            bool refine=false, bool fence=true) {

        World& world=f.world();
        f.reconstruct();
        if (refine) f.refine();      // refine to make result more precise

        std::vector< std::shared_ptr< Derivative<T,NDIM> > > grad=
                gradient_operator<T,NDIM>(world);

        // Read in new coeff for each operator
        for (unsigned int i=0; i<NDIM; ++i) (*grad[i]).set_bspline3();

        std::vector<Function<T,NDIM> > result(NDIM);
        for (unsigned int i=0; i<NDIM; ++i) result[i]=apply(*(grad[i]),f,false);
        if (fence) world.gop.fence();
        return result;
    }



    /// shorthand div operator

    /// returns the dot product of nabla with a vector f
    /// @param[in]  f       the vector of functions on which the div operator works on
    /// @param[in]  refine  refinement before diff'ing makes the result more accurate
    /// @param[in]  fence   fence after completion; currently always fences
    /// @return     the vector \frac{\partial}{\partial x_i} f
    /// TODO: add this to operator fusion
    template <typename T, std::size_t NDIM>
    Function<T,NDIM> div(const std::vector<Function<T,NDIM> >& v,
            bool do_refine=false, bool fence=true) {

        MADNESS_ASSERT(v.size()>0);
        World& world=v[0].world();
        reconstruct(world,v);
        if (do_refine) refine(world,v);      // refine to make result more precise

        std::vector< std::shared_ptr< Derivative<T,NDIM> > > grad=
                gradient_operator<T,NDIM>(world);

        std::vector<Function<T,NDIM> > result(NDIM);
        for (size_t i=0; i<NDIM; ++i) result[i]=apply(*(grad[i]),v[i],false);
        world.gop.fence();
        return sum(world,result,fence);
    }

    /// shorthand rot operator

    /// returns the cross product of nabla with a vector f
    /// @param[in]  f       the vector of functions on which the rot operator works on
    /// @param[in]  refine  refinement before diff'ing makes the result more accurate
    /// @param[in]  fence   fence after completion; currently always fences
    /// @return     the vector \frac{\partial}{\partial x_i} f
    /// TODO: add this to operator fusion
    template <typename T, std::size_t NDIM>
    std::vector<Function<T,NDIM> > rot(const std::vector<Function<T,NDIM> >& v,
            bool do_refine=false, bool fence=true) {

        MADNESS_ASSERT(v.size()==3);
        World& world=v[0].world();
        reconstruct(world,v);
        if (do_refine) refine(world,v);      // refine to make result more precise

        std::vector< std::shared_ptr< Derivative<T,NDIM> > > grad=
                gradient_operator<T,NDIM>(world);

        std::vector<Function<T,NDIM> > d(NDIM),dd(NDIM);
        d[0]=apply(*(grad[1]),v[2],false);	// Dy z
        d[1]=apply(*(grad[2]),v[0],false);	// Dz x
        d[2]=apply(*(grad[0]),v[1],false);	// Dx y
        dd[0]=apply(*(grad[2]),v[1],false);	// Dz y
        dd[1]=apply(*(grad[0]),v[2],false);	// Dx z
        dd[2]=apply(*(grad[1]),v[0],false);	// Dy x
        world.gop.fence();

        d[0].gaxpy(1.0,dd[0],-1.0,false);
        d[1].gaxpy(1.0,dd[1],-1.0,false);
        d[2].gaxpy(1.0,dd[2],-1.0,false);

        world.gop.fence();
        return d;
    }

    /// shorthand cross operator

    /// returns the cross product of vectors f and g
    /// @param[in]  f       the vector of functions on which the rot operator works on
    /// @param[in]  g       the vector of functions on which the rot operator works on
    /// @param[in]  fence   fence after completion; currently always fences
    /// @return     the vector \frac{\partial}{\partial x_i} f
    /// TODO: add this to operator fusion
    template <typename T, typename R, std::size_t NDIM>
    std::vector<Function<TENSOR_RESULT_TYPE(T,R),NDIM> > cross(const std::vector<Function<T,NDIM> >& f,
    		const std::vector<Function<R,NDIM> >& g,
            bool do_refine=false, bool fence=true) {

        MADNESS_ASSERT(f.size()==3);
        MADNESS_ASSERT(g.size()==3);
        World& world=f[0].world();
        reconstruct(world,f,false);
        reconstruct(world,g);

        std::vector<Function<TENSOR_RESULT_TYPE(T,R),NDIM> > d(f.size()),dd(f.size());

        d[0]=mul(f[1],g[2],false);
        d[1]=mul(f[2],g[0],false);
        d[2]=mul(f[0],g[1],false);

        dd[0]=mul(f[2],g[1],false);
        dd[1]=mul(f[0],g[2],false);
        dd[2]=mul(f[1],g[0],false);
        world.gop.fence();

        compress(world,d,false);
        compress(world,dd);

        d[0].gaxpy(1.0,dd[0],-1.0,false);
        d[1].gaxpy(1.0,dd[1],-1.0,false);
        d[2].gaxpy(1.0,dd[2],-1.0,false);

        world.gop.fence();
        return d;
    }


    /// load a vector of functions
    template<typename T, size_t NDIM>
    void load_function(World& world, std::vector<Function<T,NDIM> >& f,
            const std::string name) {
        if (world.rank()==0) print("loading vector of functions",name);
        archive::ParallelInputArchive ar(world, name.c_str(), 1);
        std::size_t fsize=0;
        ar & fsize;
        f.resize(fsize);
        for (std::size_t i=0; i<fsize; ++i) ar & f[i];
    }

    /// save a vector of functions
    template<typename T, size_t NDIM>
    void save_function(const std::vector<Function<T,NDIM> >& f, const std::string name) {
        if (f.size()>0) {
            World& world=f.front().world();
            if (world.rank()==0) print("saving vector of functions",name);
            archive::ParallelOutputArchive ar(world, name.c_str(), 1);
            std::size_t fsize=f.size();
            ar & fsize;
            for (std::size_t i=0; i<fsize; ++i) ar & f[i];
        }
    }


}
#endif // MADNESS_MRA_VMRA_H__INCLUDED<|MERGE_RESOLUTION|>--- conflicted
+++ resolved
@@ -933,11 +933,7 @@
     	typedef typename Tensor<T>::scalar_type scalartype;
     	reconstruct(world,v);
     	std::vector<Function<scalartype,NDIM> > result(v.size());
-<<<<<<< HEAD
-    	for (int i=0; i<v.size(); ++i) result[i]=abs_square(v[i],false);
-=======
-    	for (size_t i=0; i<v.size(); ++i) result[i]=abssq(v[i],false);
->>>>>>> a2ad8f5a
+    	for (int i=0; i<v.size(); ++i) result[i]=abssq(v[i],false);
     	if (fence) world.gop.fence();
         return result;
     }
