/*
  This file is part of MADNESS.
  
  Copyright (C) 2007,2010 Oak Ridge National Laboratory
  
  This program is free software; you can redistribute it and/or modify
  it under the terms of the GNU General Public License as published by
  the Free Software Foundation; either version 2 of the License, or
  (at your option) any later version.
  
  This program is distributed in the hope that it will be useful,
  but WITHOUT ANY WARRANTY; without even the implied warranty of
  MERCHANTABILITY or FITNESS FOR A PARTICULAR PURPOSE. See the
  GNU General Public License for more details.
  
  You should have received a copy of the GNU General Public License
  along with this program; if not, write to the Free Software
  Foundation, Inc., 59 Temple Place, Suite 330, Boston, MA 02111-1307 USA
  
  For more information please contact:

  Robert J. Harrison
  Oak Ridge National Laboratory
  One Bethel Valley Road
  P.O. Box 2008, MS-6367

  email: harrisonrj@ornl.gov 
  tel:   865-241-3937
  fax:   865-572-0680

  
  $Id$
*/

  
#ifndef MADNESS_LINALG_TENSOR_LAPACK_H__INCLUDED
#define MADNESS_LINALG_TENSOR_LAPACK_H__INCLUDED

#include <madness/tensor/tensor.h>
#include <madness/fortran_ctypes.h>

/*!
  \file tensor_lapack.h
  \brief Prototypes for a partial interface from Tensor to LAPACK
  \ingroup linalg
@{
*/

namespace madness {

    /// Computes singular value decomposition of matrix
    
    /// \ingroup linalg
    template <typename T>
    void svd(const Tensor<T>& a, Tensor<T>& U,
             Tensor< typename Tensor<T>::scalar_type >& s, Tensor<T>& VT);

    /// \ingroup linalg
    template <typename T>
    void svd_result(Tensor<T>& a, Tensor<T>& U,
             Tensor< typename Tensor<T>::scalar_type >& s, Tensor<T>& VT, Tensor<T>& work);

    /// Solves linear equations
    
    /// \ingroup linalg
    template <typename T>
    void gesv(const Tensor<T>& a, const Tensor<T>& b, Tensor<T>& x);

    /// Solves linear equations using least squares
    
    /// \ingroup linalg
    template <typename T>
    void gelss(const Tensor<T>& a, const Tensor<T>& b, double rcond,
               Tensor<T>& x, Tensor< typename Tensor<T>::scalar_type >& s,
               long &rank, Tensor<typename Tensor<T>::scalar_type>& sumsq);

    /// Solves symmetric or Hermitian eigenvalue problem
    
    /// \ingroup linalg
    template <typename T>
    void syev(const Tensor<T>& A,
              Tensor<T>& V, Tensor< typename Tensor<T>::scalar_type >& e);

    /// Solves linear equations
    
    /// \ingroup linalg
    template <typename T>
    void gesv(const Tensor<T>& a, const Tensor<T>& b, Tensor<T>& x);


    /// Solves symmetric or Hermitian generalized eigenvalue problem
    
    /// \ingroup linalg
    template <typename T>
    void sygv(const Tensor<T>& A, const Tensor<T>& B, int itype,
              Tensor<T>& V, Tensor< typename Tensor<T>::scalar_type >& e);

    class World; // UGH!
    /// Solves symmetric or Hermitian generalized eigenvalue problem
    

    // !!!!!!!!!! sygvp and gesvp are now in the ELEMENTAL inteface
    // /// \ingroup linalg
    // template <typename T>
    // void sygvp(World& world, const Tensor<T>& A, const Tensor<T>& B, int itype,
    //           Tensor<T>& V, Tensor< typename Tensor<T>::scalar_type >& e);

    // /// Solves linear equations
    
    // /// \ingroup linalg
    // template <typename T>
    // void gesvp(World& world, const Tensor<T>& a, const Tensor<T>& b, Tensor<T>& x);

    /// Cholesky factorization
    
    /// \ingroup linalg
    template <typename T>
    void cholesky(Tensor<T>& A);

    /// rank-revealing Cholesky factorization

    /// \ingroup linalg
    template <typename T>
<<<<<<< HEAD
    void rr_cholesky(Tensor<T>& A, double tol, Tensor<integer>& piv, int& rank);
=======
    void rr_cholesky(Tensor<T>& A, typename Tensor<T>::scalar_type tol, Tensor<integer>& piv, int& rank);
>>>>>>> 9232bd62

    /// \ingroup linalg
    template <typename T>
    Tensor<T> inverse(const Tensor<T>& A);

    /// QR decomposition
    template<typename T>
    void qr(Tensor<T>& A, Tensor<T>& R);

    /// LQ decomposition
    template<typename T>
    void lq(Tensor<T>& A, Tensor<T>& L);
    /// LQ decomposition
    template<typename T>
    void lq_result(Tensor<T>& A, Tensor<T>& R, Tensor<T>& tau, Tensor<T>& work,bool do_qr);

    template <typename T>
    void geqp3(Tensor<T>& A, Tensor<T>& tau, Tensor<integer>& jpvt);

    /// orgqr generates an M-by-N complex matrix Q with orthonormal columns

    /// which is defined as the first N columns of a product of K elementary
    /// reflectors of order M
    ///       Q  =  H(1) H(2) . . . H(k)
    /// as returned by ZGEQRF.
    template <typename T>
    void orgqr(Tensor<T>& A, const Tensor<T>& tau);


    /// Dunno
    
//     /// \ingroup linalg
//     template <typename T>
//     void triangular_solve(const Tensor<T>& L, Tensor<T>& B, 
//                           const char* side, const char* transa);

    /// Runs the tensor test code, returns true on success
    
    /// \ingroup linalg
    bool test_tensor_lapack();

    /// World/MRA initialization calls this before going multithreaded due to static data in \c dlamch
    
    /// \ingroup linalg
    void init_tensor_lapack();
}

#include <madness/tensor/elem.h>

#endif // MADNESS_LINALG_TENSOR_LAPACK_H__INCLUDED<|MERGE_RESOLUTION|>--- conflicted
+++ resolved
@@ -121,11 +121,7 @@
 
     /// \ingroup linalg
     template <typename T>
-<<<<<<< HEAD
-    void rr_cholesky(Tensor<T>& A, double tol, Tensor<integer>& piv, int& rank);
-=======
     void rr_cholesky(Tensor<T>& A, typename Tensor<T>::scalar_type tol, Tensor<integer>& piv, int& rank);
->>>>>>> 9232bd62
 
     /// \ingroup linalg
     template <typename T>
