--- conflicted
+++ resolved
@@ -1,19 +1,13 @@
-<<<<<<< HEAD
-//#define WORLD_INSTANTIATE_STATIC_TEMPLATES
-=======
->>>>>>> 41324ea8
 #include <madness/mra/mra.h>
 #include <madness/mra/operator.h>
 #include <madness/mra/nonlinsol.h>
 
 using namespace madness;
 
-static const double R = 1.401042956;    // bond length
-static const double L = 400.00; // box size
+static const double R = 1.4;    // bond length
+static const double L = 64.0*R; // box size
 static const long k = 8;        // wavelet order
-static const double thresh = 1e-6; // precision
-static const double conv_ground_state = 1e-6; // precision
-static const double conv_response = 1e-1; // precision
+static const double thresh = 1e-5; // precision
 
 static double guess(const coord_3d& r) {
     const double x=r[0], y=r[1], z=r[2];
@@ -23,18 +17,18 @@
 
 static double V(const coord_3d& r) {
     const double x=r[0], y=r[1], z=r[2];
-    return -1.0/sqrt(x*x+y*y+(z-R/2)*(z-R/2)+1e-12)+
-           -1.0/sqrt(x*x+y*y+(z+R/2)*(z+R/2)+1e-12);
+    return -1.0/sqrt(x*x+y*y+(z-R/2)*(z-R/2)+1e-8)+
+           -1.0/sqrt(x*x+y*y+(z+R/2)*(z+R/2)+1e-8);
 }
 
 double rifunction(const coord_3d& r) {
     return r[2]; //z
 }
 
-double iterate_ground(World& world, NonlinearSolver& solver,
-                      real_function_3d& V, real_function_3d& psi,
+double iterate_ground(World& world, NonlinearSolver& solver, 
+                      real_function_3d& V, real_function_3d& psi, 
                       double& eps) {
-    real_convolution_3d op = BSHOperator3D(world, sqrt(-2*eps), 0.00001, thresh);
+    real_convolution_3d op = BSHOperator3D(world, sqrt(-2*eps), 0.001, 1e-6);
     real_function_3d Vpsi = (V*psi);
     Vpsi.scale(-2.0).truncate();
     real_function_3d tmp = op(Vpsi).truncate();
@@ -51,14 +45,14 @@
     return rnorm;
 }
 
-double iterate_excite(World& world, NonlinearSolver& solver,
-                      real_function_3d& V, real_function_3d& psi,
-                      real_function_3d& dpsi, double& eps,
+double iterate_excite(World& world, NonlinearSolver& solver, 
+                      real_function_3d& V, real_function_3d& psi, 
+                      real_function_3d& dpsi, double& eps, 
                       real_function_3d& ri) {
-    real_convolution_3d du = CoulombOperator(world, 0.00001, thresh);
+    real_convolution_3d du = CoulombOperator(world, 0.001, 1e-6); 
     real_function_3d Vdpsi = (V*dpsi);
     real_function_3d rhs = Vdpsi + (psi*2*du(psi*dpsi)) + (ri*psi);
-    real_convolution_3d op = BSHOperator3D(world, sqrt(-2*eps), 0.00001, thresh);
+    real_convolution_3d op = BSHOperator3D(world, sqrt(-2*eps), 0.001, 1e-6);
 
     rhs.scale(-2.0).truncate();
     real_function_3d r = op(rhs) - dpsi;
@@ -76,7 +70,7 @@
 struct F {
     real_function_3d x, y;
 
-    F(const real_function_3d& x, const real_function_3d& y)
+    F(const real_function_3d& x, const real_function_3d& y) 
         : x(x), y(y)
     {}
 
@@ -129,27 +123,27 @@
                   const real_function_3d& psi,
                   double& eps, const real_function_3d& ri, real_function_3d& x,
                   real_function_3d& y, const double omega) {
-    real_convolution_3d gOpx = BSHOperator3D(world, sqrt(-2*(eps+omega)), 0.00001, thresh);
-    real_convolution_3d gOpy = BSHOperator3D(world, sqrt(-2*(eps-omega)), 0.00001, thresh);
-    real_convolution_3d uop = CoulombOperator(world, 0.00001, thresh);
+    real_convolution_3d gOpx = BSHOperator3D(world, sqrt(-2*(eps+omega)), 0.001, 1e-6);
+    real_convolution_3d gOpy = BSHOperator3D(world, sqrt(-2*(eps-omega)), 0.001, 1e-6);
+    real_convolution_3d uop = CoulombOperator(world, 0.001, 1e-6);
     real_function_3d gp2 = uop(y*psi);
     real_function_3d gp3 = uop(x*psi);
     real_function_3d pp = (gp3 + gp2 + ri) * psi;
-
+    
     real_function_3d xrhs = V*x + pp;
     xrhs.scale(-2.0).truncate();
     real_function_3d new_x = gOpx(xrhs).truncate();
     new_x = new_x - inner(psi,new_x)*psi;
     double xerr = (x - new_x).norm2();
-
+    
     real_function_3d yrhs = V*y + pp;
     yrhs.scale(-2.0).truncate();
     real_function_3d new_y = gOpy(yrhs).truncate();
     new_y = new_y - inner(psi,new_y)*psi;
     double yerr = (y - new_y).norm2();
-
+    
     F xy = solver.update(F(x,y), F(new_x-x, new_y-y));
-
+    
     x = xy.x.truncate();
     y = xy.y.truncate();
     print("dynamic", xerr, yerr);
@@ -160,7 +154,7 @@
 int main(int argc, char** argv) {
     initialize(argc, argv);
     World world(SafeMPI::COMM_WORLD);
-
+    
     startup(world,argc,argv);
     std::cout.precision(6);
 
@@ -168,24 +162,24 @@
     FunctionDefaults<3>::set_thresh(thresh);
     FunctionDefaults<3>::set_refine(true);
     FunctionDefaults<3>::set_initial_level(5);
-    FunctionDefaults<3>::set_truncate_mode(1);
+    FunctionDefaults<3>::set_truncate_mode(1);  
     FunctionDefaults<3>::set_cubic_cell(-L/2, L/2);
-
+    
     if (world.rank() == 0) print("\n  Solving for the HF wave function\n");
     real_function_3d Vnuc = real_factory_3d(world).f(V);
     real_function_3d psi  = real_factory_3d(world).f(guess);
     psi.truncate();
     psi.scale(1.0/psi.norm2());
 
-    real_convolution_3d op = CoulombOperator(world, 0.00001, thresh);
+    real_convolution_3d op = CoulombOperator(world, 0.001, 1e-6);
     double eps = -0.6;
     {
       NonlinearSolver solver;
-      for (int iter=0; iter<20; iter++) {
+      for (int iter=0; iter<10; iter++) {
         real_function_3d rho = square(psi).truncate();
         real_function_3d potential = Vnuc + op(rho).truncate();
         double err  = iterate_ground(world, solver, potential, psi, eps);
-	if (err < conv_ground_state) break;
+	if (err < thresh) break;
       }
     }
     double kinetic_energy = 0.0;
@@ -199,7 +193,7 @@
     double two_electron_energy = inner(op(rho),rho); // <u|rho> = <phi phi | 1/r12 | phi phi>
     double nuclear_attraction_energy = 2.0*inner(Vnuc,rho); // <V|rho> = <phi|V|phi>
     double nuclear_repulsion_energy = 1.0/R;
-    double total_energy = kinetic_energy + two_electron_energy +
+    double total_energy = kinetic_energy + two_electron_energy + 
         nuclear_attraction_energy + nuclear_repulsion_energy;
     double virial = (nuclear_attraction_energy + two_electron_energy + nuclear_repulsion_energy) / kinetic_energy;
 
@@ -227,7 +221,7 @@
         NonlinearSolver solver;
         for(int iter=1; iter<=20; iter++) {
             double err = iterate_excite(world, solver, potential, psi, dpsi, eps, ri);
-            if (err < conv_response) break;
+            if (err < 10*thresh) break;
         }
     }
 
@@ -262,10 +256,10 @@
         print("< dpsi | r | psi > ",ans5);
         print("");
         print(" < 1 |  V - E1 | 0 > =", d2Ea);
-        print("-< 1 | H0 - E0 | 1 > =", d2Eb);
+        print("-< 0 | H0 - E0 | 0 > =", d2Eb);
         print("variational estimate =", 2*d2Ea - d2Eb);
     }
-
+    
     // For first frequency use zero as the initial guess but at subsequent
     // frequencies use the previous solution as the guess.
     real_function_3d x = real_factory_3d(world); //zero
@@ -275,15 +269,15 @@
         if (world.rank() == 0) print("\nSolving for the dynamic response function with omega =", omega,"\n");
 
         XNonlinearSolver<F,double,allocator> solver = XNonlinearSolver<F,double,allocator>(allocator(world));
-
+        
         for(int iter=1; iter<=20; iter++) {
             double err = iterate_xy(world, solver, potential, psi, eps, ri, x, y, omega);
-            if (err < conv_response) break;
+            if (err < 10*thresh) break;
         }
 
         real_function_3d drho = (x*psi)+(psi*y);
-        double alpha_dynamic = -2*inner(ri,drho);
-        if (world.rank() == 0)
+        double alpha_dynamic = -2*inner(ri,drho);    
+        if (world.rank() == 0) 
             print("\nalpha_dynamic omega = ",omega," alpha = ",alpha_dynamic);
 
         char fname[32];
@@ -294,7 +288,7 @@
         sprintf(fname,"drho_%6.4f.dat", omega);
         plot_line(fname, 1001, {0.0,0.0,-20.0}, {0.0,0.0,20.0}, drho);
     }
-
+    
     finalize();
     return 0;
 }