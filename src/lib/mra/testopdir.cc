--- conflicted
+++ resolved
@@ -216,63 +216,6 @@
     world.gop.fence();
 }
 
-<<<<<<< HEAD
-/// Factory function generating operator for convolution with grad(1/r) in 3D
-
-/// Returns a 3-vector containing the convolution operator for the x,
-/// y, and z components of grad(1/r)
-// static
-// inline
-// std::vector< std::shared_ptr< SeparatedConvolution<double,3> > >
-// GradCoulombOperator(World& world,
-//                     double lo,
-//                     double eps,
-//                     const BoundaryConditions<3>& bc=FunctionDefaults<3>::get_bc(),
-//                     int k=FunctionDefaults<3>::get_k())
-// {
-//     const double pi = constants::pi;
-//     const Tensor<double>& width = FunctionDefaults<3>::get_width();
-//     double hi = width.normf(); // Diagonal width of cell
-//     const bool isperiodicsum = (bc(0,0)==BC_PERIODIC);
-//     if (isperiodicsum) hi *= 100; // Extend range for periodic summation
-
-//     // bsh_fit generates representation for 1/4Pir but we want 1/r
-//     // so have to scale eps by 1/4Pi
-//     Tensor<double> coeff, expnt;
-//     bsh_fit(0.0, lo, hi, eps/(4.0*pi), &coeff, &expnt, false);
-
-//     if (bc(0,0) == BC_PERIODIC) {
-//         truncate_periodic_expansion(coeff, expnt, width.max(), true);
-//     }
-
-//     coeff.scale(4.0*pi);
-//     int rank = coeff.dim(0);
-
-//     std::vector< std::shared_ptr< SeparatedConvolution<double,3> > > gradG(3);
-
-//     for (int dir=0; dir<3; dir++) {
-//         std::vector< ConvolutionND<double,3> > ops(rank);
-//         for (int mu=0; mu<rank; mu++) {
-//             // We cache the normalized operator so the factor is the value we must multiply
-//             // by to recover the coeff we want.
-//             Q c = std::pow(sqrt(expnt(mu)/pi),3); // Normalization coeff
-//             ops[mu].setfac(coeff(mu)/c);
-
-//             for (int d=0; d<3; d++) {
-//                 if (d != dir)
-//                     ops[mu].setop(d,GaussianConvolution1DCache<Q>::get(k, expnt(mu)*width[d]*width[d], 0, isperiodicsum));
-//             }
-//             ops[mu].setop(dir,GaussianConvolution1DCache<Q>::get(k, expnt(mu)*width[dir]*width[dir], 1, isperiodicsum));
-//         }
-//         ops(dir) = new SeparatedConvolution<double,3>(world, ops);
-//     }
-
-//     return gradG;
-// }
-
-void testgradG(World& world) {
-
-=======
 
 void testgradG(World& world) {
     // The potential due to a normalized gaussian with exponent 1.0 is
@@ -298,7 +241,6 @@
 
     const int k = 10;
     const double thresh = 1e-8;
->>>>>>> d40472d0
 
     FunctionDefaults<3>::set_cell(cell);
     FunctionDefaults<3>::set_k(k);
