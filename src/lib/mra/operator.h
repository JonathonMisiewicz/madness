/*
  This file is part of MADNESS.

  Copyright (C) 2007,2010 Oak Ridge National Laboratory

  This program is free software; you can redistribute it and/or modify
  it under the terms of the GNU General Public License as published by
  the Free Software Foundation; either version 2 of the License, or
  (at your option) any later version.

  This program is distributed in the hope that it will be useful,
  but WITHOUT ANY WARRANTY; without even the implied warranty of
  MERCHANTABILITY or FITNESS FOR A PARTICULAR PURPOSE. See the
  GNU General Public License for more details.

  You should have received a copy of the GNU General Public License
  along with this program; if not, write to the Free Software
  Foundation, Inc., 59 Temple Place, Suite 330, Boston, MA 02111-1307 USA

  For more information please contact:

  Robert J. Harrison
  Oak Ridge National Laboratory
  One Bethel Valley Road
  P.O. Box 2008, MS-6367

  email: harrisonrj@ornl.gov
  tel:   865-241-3937
  fax:   865-572-0680

  $Id$
*/
#ifndef MADNESS_MRA_OPERATOR_H__INCLUDED
#define MADNESS_MRA_OPERATOR_H__INCLUDED

/// \file mra/operator.h
/// \brief Implements most functionality of separated operators

/// \ingroup function

//extern "C" void daxpy_(const long*, const double*, const double*, const long*, double*, const long*);

#include <mra/mra.h>
#include <limits.h>
#include <mra/adquad.h>
#include <tensor/mtxmq.h>
#include <tensor/aligned.h>
#include <linalg/tensor_lapack.h>
#include <constants.h>

#include <mra/simplecache.h>
#include <mra/convolution1d.h>
#include <mra/displacements.h>

namespace madness {


    extern void truncate_periodic_expansion(Tensor<double>& c, Tensor<double>& e,
      double L, bool discardG0);

    extern void bsh_fit(double mu, double lo, double hi, double eps,
                            Tensor<double> *pcoeff, Tensor<double> *pexpnt, bool prnt=false);

    extern void bsh_fit_ndim(int ndim, double mu, double lo, double hi, double eps,
                                 Tensor<double> *pcoeff, Tensor<double> *pexpnt, bool prnt=false);

    template <typename Q, std::size_t NDIM>
    struct SeparatedConvolutionInternal {
        double norm;
        const ConvolutionData1D<Q>* ops[NDIM];
    };

    template <typename Q, std::size_t NDIM>
    struct SeparatedConvolutionData {
        std::vector< SeparatedConvolutionInternal<Q,NDIM> > muops;
        double norm;

        SeparatedConvolutionData(int rank) : muops(rank) {}
        SeparatedConvolutionData(const SeparatedConvolutionData<Q,NDIM>& q) {
            muops = q.muops;
            norm = q.norm;
        }
    };


    /// Convolutions in separated form (including Gaussian)
    template <typename Q, std::size_t NDIM>
    class SeparatedConvolution : public WorldObject< SeparatedConvolution<Q,NDIM> > {
    public:
        typedef Q opT;  ///< The apply function uses this to infer resultT=opT*inputT
        bool doleaves;  ///< If should be applied to leaf coefficients ... false by default
        bool isperiodicsum;///< If true the operator 1D kernels have been summed over lattice translations and may be non-zero at both ends of the unit cell
    private:
        mutable std::vector< ConvolutionND<Q,NDIM> > ops;
        const BoundaryConditions<NDIM> bc;
        const int k;
        const int rank;
        const std::vector<long> vk;
        const std::vector<long> v2k;
        const std::vector<Slice> s0;

        mutable SimpleCache< SeparatedConvolutionData<Q,NDIM>, NDIM > data;

        struct Transformation {
            long r;             // Effective rank of transformation
            const Q* U;         // Ptr to matrix
            const Q* VT;
        };

        template <typename T, typename R>
        void apply_transformation(Level n, long dimk,
                                  const Transformation trans[NDIM],
                                  const Tensor<T>& f,
                                  Tensor<R>& work1,
                                  Tensor<R>& work2,
                                  Tensor<Q>& work3,
                                  const Q mufac,
                                  Tensor<R>& result) const {

            PROFILE_MEMBER_FUNC(SeparatedConvolution);
            long size = 1;
            for (std::size_t i=0; i<NDIM; ++i) size *= dimk;
<<<<<<< HEAD
            long dimi = size/dimk;

            R* restrict w1=work1.ptr();
            R* restrict w2=work2.ptr();
            Q* restrict w3=work3.ptr();

            const Q* U;

            U = (trans[0].r == dimk) ? trans[0].U : shrink(dimk,dimk,trans[0].r,trans[0].U,w3);
            mTxmq(dimi, trans[0].r, dimk, w1, f.ptr(), U);
            size = trans[0].r * size / dimk;
            dimi = size/dimk;
            for (std::size_t d=1; d<NDIM; ++d) {
                U = (trans[d].r == dimk) ? trans[d].U : shrink(dimk,dimk,trans[d].r,trans[d].U,w3);
                mTxmq(dimi, trans[d].r, dimk, w2, w1, U);
                size = trans[d].r * size / dimk;
                dimi = size/dimk;
                std::swap(w1,w2);
            }

            // If all blocks are full rank we can skip the transposes
            bool doit = false;
            for (std::size_t d=0; d<NDIM; ++d) doit = doit || trans[d].VT;

            if (doit) {
                for (std::size_t d=0; d<NDIM; ++d) {
                    if (trans[d].VT) {
                        dimi = size/trans[d].r;
                        mTxmq(dimi, dimk, trans[d].r, w2, w1, trans[d].VT);
                        size = dimk*size/trans[d].r;
                    }
                    else {
                        fast_transpose(dimk, dimi, w1, w2);
                    }
                    std::swap(w1,w2);
                }
            }
            // Assuming here that result is contiguous and aligned
            aligned_axpy(size, result.ptr(), w1, mufac);
            //    long one = 1;
            //daxpy_(&size, &mufac, w1, &one, result.ptr(), &one);
        }



        template <typename T, typename R>
        void apply_transformation2(Level n, long dimk,
                                  const Tensor<T> trans2[NDIM],
                                  const GenTensor<T>& f,
                                  GenTensor<R>& work1,
                                  GenTensor<R>& work2,
                                  GenTensor<Q>& work3,
                                  const Q mufac,
                                  Tensor<R>& result) const {

            PROFILE_MEMBER_FUNC(SeparatedConvolution);

#if 1
            long size = 1;
            for (std::size_t i=0; i<NDIM; ++i) size *= dimk;

            work1=general_transform(f,trans2);
//            aligned_axpy(size, result.ptr(), w1, mufac);
//            Tensor<T> w=work1.reconstruct_tensor();
            work1.accumulate_into(result,mufac);
//            Tensor<T> w=work1.full_tensor_copy();
//            aligned_axpy(size, result.ptr(), w.ptr(), mufac);

#else

            long size = 1;
            for (std::size_t i=0; i<NDIM; ++i) size *= dimk;
=======
>>>>>>> d40472d0
            long dimi = size/dimk;

            R* restrict w1=work1.ptr();
            R* restrict w2=work2.ptr();
            Q* restrict w3=work3.ptr();

            const Q* U;

            U = (trans[0].r == dimk) ? trans[0].U : shrink(dimk,dimk,trans[0].r,trans[0].U,w3);
            mTxmq(dimi, trans[0].r, dimk, w1, f.ptr(), U);
            size = trans[0].r * size / dimk;
            dimi = size/dimk;
            for (std::size_t d=1; d<NDIM; ++d) {
                U = (trans[d].r == dimk) ? trans[d].U : shrink(dimk,dimk,trans[d].r,trans[d].U,w3);
                mTxmq(dimi, trans[d].r, dimk, w2, w1, U);
                size = trans[d].r * size / dimk;
                dimi = size/dimk;
                std::swap(w1,w2);
            }

            // If all blocks are full rank we can skip the transposes
            bool doit = false;
            for (std::size_t d=0; d<NDIM; ++d) doit = doit || trans[d].VT;

            if (doit) {
                for (std::size_t d=0; d<NDIM; ++d) {
                    if (trans[d].VT) {
                        dimi = size/trans[d].r;
                        mTxmq(dimi, dimk, trans[d].r, w2, w1, trans[d].VT);
                        size = dimk*size/trans[d].r;
                    }
                    else {
                        fast_transpose(dimk, dimi, w1, w2);
                    }
                    std::swap(w1,w2);
                }
            }
            // Assuming here that result is contiguous and aligned
            aligned_axpy(size, result.ptr(), w1, mufac);
            //    long one = 1;
            //daxpy_(&size, &mufac, w1, &one, result.ptr(), &one);
#endif
        }


        /// Apply one of the separated terms, accumulating into the result
        template <typename T>
        void muopxv_fast(Level n,
                         const ConvolutionData1D<Q>* const ops[NDIM],
                         const Tensor<T>& f, const Tensor<T>& f0,
                         Tensor<TENSOR_RESULT_TYPE(T,Q)>& result,
                         Tensor<TENSOR_RESULT_TYPE(T,Q)>& result0,
                         double tol,
                         const Q mufac,
                         Tensor<TENSOR_RESULT_TYPE(T,Q)>& work1,
                         Tensor<TENSOR_RESULT_TYPE(T,Q)>& work2,
                         Tensor<Q>& work5) const {

            PROFILE_MEMBER_FUNC(SeparatedConvolution);
            Transformation trans[NDIM];

            double Rnorm = 1.0;
            for (std::size_t d=0; d<NDIM; ++d) Rnorm *= ops[d]->Rnorm;
            if (Rnorm == 0.0) return;

            tol = tol/(Rnorm*NDIM);  // Errors are relative within here

            // Determine rank of SVD to use or if to use the full matrix
            const long twok = 2*k;
            long break_even;
            if (NDIM==1) break_even = long(0.5*twok);
            else if (NDIM==2) break_even = long(0.6*twok);
            else if (NDIM==3) break_even=long(0.65*twok);
            else break_even=long(0.7*twok);
            for (std::size_t d=0; d<NDIM; ++d) {
                long r;
                for (r=0; r<twok; ++r) {
                    if (ops[d]->Rs[r] < tol) break;
                }
                if (r >= break_even) {
                    trans[d].r = twok;
                    trans[d].U = ops[d]->R.ptr();
                    trans[d].VT = 0;
                }
                else {
                    r += (r&1L);
                    trans[d].r = std::max(2L,r);
                    trans[d].U = ops[d]->RU.ptr();
                    trans[d].VT = ops[d]->RVT.ptr();
                }
            }
            apply_transformation(n, twok, trans, f, work1, work2, work5, mufac, result);

            if (n > 0) {
                if (NDIM==1) break_even = long(0.5*k);
                else if (NDIM==2) break_even = long(0.6*k);
                else if (NDIM==3) break_even=long(0.65*k);
                else break_even=long(0.7*k);
                for (std::size_t d=0; d<NDIM; ++d) {
                    long r;
                    for (r=0; r<k; ++r) {
                        if (ops[d]->Ts[r] < tol) break;
                    }
                    if (r >= break_even) {
                        trans[d].r = k;
                        trans[d].U = ops[d]->T.ptr();
                        trans[d].VT = 0;
                    }
                    else {
                        r += (r&1L);
                        trans[d].r = std::max(2L,r);
                        trans[d].U = ops[d]->TU.ptr();
                        trans[d].VT = ops[d]->TVT.ptr();
                    }
                }
                apply_transformation(n, k, trans, f0, work1, work2, work5, -mufac, result0);
            }
        }




        /// Apply one of the separated terms, accumulating into the result
        template <typename T>
        void muopxv_fast2(Level n,
                         const ConvolutionData1D<Q>* const ops[NDIM],
                         const GenTensor<T>& f, const GenTensor<T>& f0,
                         Tensor<TENSOR_RESULT_TYPE(T,Q)>& result,
                         Tensor<TENSOR_RESULT_TYPE(T,Q)>& result0,
                         double tol,
                         const Q mufac,
                         GenTensor<TENSOR_RESULT_TYPE(T,Q)>& work1,
                         GenTensor<TENSOR_RESULT_TYPE(T,Q)>& work2,
                         GenTensor<Q>& work5) const {

            PROFILE_MEMBER_FUNC(SeparatedConvolution);
            Transformation trans[NDIM];
            Tensor<T> trans2[NDIM];

            double Rnorm = 1.0;
            for (std::size_t d=0; d<NDIM; ++d) Rnorm *= ops[d]->Rnorm;
            if (Rnorm == 0.0) return;

            tol = tol/(Rnorm*NDIM);  // Errors are relative within here

            // Determine rank of SVD to use or if to use the full matrix
            const long twok = 2*k;
            long break_even;
            if (NDIM==1) break_even = long(0.5*twok);
            else if (NDIM==2) break_even = long(0.6*twok);
            else if (NDIM==3) break_even=long(0.65*twok);
            else break_even=long(0.7*twok);
            for (std::size_t d=0; d<NDIM; ++d) {
                long r;
                for (r=0; r<twok; ++r) {
                    if (ops[d]->Rs[r] < tol) break;
                }
                if (r >= break_even) {
                    trans[d].r = twok;
                    trans[d].U = ops[d]->R.ptr();
                    trans[d].VT = 0;
                }
                else {
                    r += (r&1L);
                    trans[d].r = std::max(2L,r);
                    trans[d].U = ops[d]->RU.ptr();
                    trans[d].VT = ops[d]->RVT.ptr();
                }
                trans2[d]=ops[d]->R;
            }
            apply_transformation2(n, twok, trans2, f, work1, work2, work5, mufac, result);

            if (n > 0) {
                if (NDIM==1) break_even = long(0.5*k);
                else if (NDIM==2) break_even = long(0.6*k);
                else if (NDIM==3) break_even=long(0.65*k);
                else break_even=long(0.7*k);
                for (std::size_t d=0; d<NDIM; ++d) {
                    long r;
                    for (r=0; r<k; ++r) {
                        if (ops[d]->Ts[r] < tol) break;
                    }
                    if (r >= break_even) {
                        trans[d].r = k;
                        trans[d].U = ops[d]->T.ptr();
                        trans[d].VT = 0;
                    }
                    else {
                        r += (r&1L);
                        trans[d].r = std::max(2L,r);
                        trans[d].U = ops[d]->TU.ptr();
                        trans[d].VT = ops[d]->TVT.ptr();
                    }
                    trans2[d]=ops[d]->T;
                }
                apply_transformation2(n, k, trans2, f0, work1, work2, work5, -mufac, result0);
            }
        }


        /// Computes the Frobenius norm of one of the separated terms ... WITHOUT FACTOR INCLUDED
        double munorm2(Level n, const ConvolutionData1D<Q>* ops[]) const {
            PROFILE_MEMBER_FUNC(SeparatedConvolution);
            double prodR=1.0, prodT=1.0;
            for (std::size_t d=0; d<NDIM; ++d) {
                prodR *= ops[d]->Rnormf;
                prodT *= ops[d]->Tnormf;

            }
            if (n) prodR = sqrt(std::max(prodR*prodR - prodT*prodT,0.0));

            if (prodR < 1e-8*prodT) {
                double prod=1.0, sum=0.0;
                for (std::size_t d=0; d<NDIM; ++d) {
                    double a = ops[d]->NSnormf;
                    double b = ops[d]->Tnormf;
                    double aa = std::min(a,b);
                    double bb = std::max(a,b);
                    prod *= bb;
                    if (bb > 0.0) sum +=(aa/bb);
                }
                if (n) prod *= sum;
                prodR = prod;
            }

            return prodR;
        }


        const SeparatedConvolutionInternal<Q,NDIM> getmuop(int mu, Level n, const Key<NDIM>& disp) const {
            PROFILE_MEMBER_FUNC(SeparatedConvolution);
            SeparatedConvolutionInternal<Q,NDIM> op;
            for (std::size_t d=0; d<NDIM; ++d) {
                op.ops[d] = ops[mu].getop(d)->nonstandard(n, disp.translation()[d]);
            }
            op.norm = munorm2(n, op.ops)*std::abs(ops[mu].getfac());

//             double newnorm = munorm2(n, op.ops);
//             // This rescaling empirically based upon BSH separated expansion
//             // ... needs more testing.  OK also for TDSE.
//             // All is good except for some 000 blocks which are up to sqrt(k^d) off.
//             for (int d=0; d<NDIM; ++d)  {
//                 if (disp[d] == 0) newnorm *= 0.5;
//                 else if (std::abs(disp[d]) == 1) newnorm *= 0.8;
//             }
//            double oldnorm = munorm(n, op.ops);
//             if (oldnorm > 1e-13 && (newnorm < 0.5*oldnorm || newnorm > 2.0*oldnorm) )
//                 print("munorm", n, disp, mu, newnorm, oldnorm, newnorm/oldnorm);

            return op;
        }


        /// Returns pointer to cached operator
        const SeparatedConvolutionData<Q,NDIM>* getop(Level n, const Key<NDIM>& d) const {
            PROFILE_MEMBER_FUNC(SeparatedConvolution);
            const SeparatedConvolutionData<Q,NDIM>* p = data.getptr(n,d);
            if (p) return p;

            SeparatedConvolutionData<Q,NDIM> op(rank);
            for (int mu=0; mu<rank; ++mu) {
                op.muops[mu] = getmuop(mu, n, d);
            }

            double norm = 0.0;
            for (int mu=0; mu<rank; ++mu) {
                const double munorm = op.muops[mu].norm;
                norm += munorm*munorm;
            }
	    //print("getop", n, d, norm);
            op.norm = sqrt(norm);
            data.set(n, d, op);
            return data.getptr(n,d);
        }

        void check_cubic() {
            // !!! NB ... cell volume obtained from global defaults
            const Tensor<double>& cell_width = FunctionDefaults<NDIM>::get_cell_width();
            // Check that the cell is cubic since currently is assumed
            for (std::size_t d=1; d<NDIM; ++d) {
                MADNESS_ASSERT(fabs(cell_width(d)-cell_width(0L)) < 1e-14*cell_width(0L));
            }
        }

    public:

        // For separated convolutions with same operator in each direction (isotropic)
        SeparatedConvolution(World& world,
                             std::vector< std::shared_ptr< Convolution1D<Q> > >& argops,
                             const BoundaryConditions<NDIM>& bc = FunctionDefaults<NDIM>::get_bc(),
                             long k = FunctionDefaults<NDIM>::get_k(),
                             bool doleaves = false)
                : WorldObject< SeparatedConvolution<Q,NDIM> >(world)
                , doleaves(doleaves)
                , isperiodicsum(bc(0,0)==BC_PERIODIC)
                , bc(bc)
                , k(k)
                , rank(argops.size())
                , vk(NDIM,k)
                , v2k(NDIM,2*k)
                , s0(std::max<std::size_t>(2,NDIM),Slice(0,k-1))
        {
            // Presently we must have periodic or non-periodic in all dimensions.
            for (std::size_t d=1; d<NDIM; ++d) {
                MADNESS_ASSERT(bc(d,0)==bc(0,0));
            }
            check_cubic();

            for (unsigned int mu=0; mu < argops.size(); ++mu) {
              this->ops.push_back(ConvolutionND<Q,NDIM>(argops[mu]));
            }

            this->process_pending();
        }

        // For general convolutions
        SeparatedConvolution(World& world,
                             std::vector< ConvolutionND<Q,NDIM> >& argops,
                             const BoundaryConditions<NDIM>& bc = FunctionDefaults<NDIM>::get_bc(),
                             long k = FunctionDefaults<NDIM>::get_k(),
                             bool doleaves = false)
                : WorldObject< SeparatedConvolution<Q,NDIM> >(world)
                , doleaves(doleaves)
                , isperiodicsum(bc(0,0)==BC_PERIODIC)
                , ops(argops)
                , bc(bc)
                , k(k)
                , rank(argops.size())
                , vk(NDIM,k)
                , v2k(NDIM,2*k)
                , s0(std::max<std::size_t>(2,NDIM),Slice(0,k-1))
        {
            // Presently we must have periodic or non-periodic in all dimensions.
            for (std::size_t d=1; d<NDIM; ++d) {
                MADNESS_ASSERT(bc(d,0)==bc(0,0));
            }
            this->process_pending();
        }

        /// Constructor for Gaussian Convolutions (mostly for backward compatability)
        SeparatedConvolution(World& world,
                             const Tensor<Q>& coeff, const Tensor<double>& expnt,
                             const BoundaryConditions<NDIM>& bc = FunctionDefaults<NDIM>::get_bc(),
                             int k=FunctionDefaults<NDIM>::get_k(),
                             bool doleaves = false)
                : WorldObject< SeparatedConvolution<Q,NDIM> >(world)
                , doleaves(doleaves)
                , isperiodicsum(bc(0,0)==BC_PERIODIC)
                , ops(coeff.dim(0))
                , bc(bc)
                , k(k)
                , rank(coeff.dim(0))
                , vk(NDIM,k)
                , v2k(NDIM,2*k)
                , s0(std::max<std::size_t>(2,NDIM),Slice(0,k-1))
        {
            // Presently we must have periodic or non-periodic in all dimensions.
            for (std::size_t d=1; d<NDIM; ++d) {
                MADNESS_ASSERT(bc(d,0)==bc(0,0));
            }

            const Tensor<double>& width = FunctionDefaults<NDIM>::get_cell_width();
            const double pi = constants::pi;

            for (int mu=0; mu<rank; ++mu) {
                Q c = std::pow(sqrt(expnt(mu)/pi),static_cast<int>(NDIM)); // Normalization coeff

                // We cache the normalized operator so the factor is the value we must multiply
                // by to recover the coeff we want.
                ops[mu].setfac(coeff(mu)/c);

                for (std::size_t d=0; d<NDIM; ++d) {
                  ops[mu].setop(d,GaussianConvolution1DCache<Q>::get(k, expnt(mu)*width[d]*width[d], 0, isperiodicsum));
                }
            }
        }

        /// WSTHORNTON Constructor for Gaussian Convolutions (mostly for backward compatability)
        SeparatedConvolution(World& world,
                             Vector<double,NDIM> args,
                             const Tensor<Q>& coeff, const Tensor<double>& expnt,
                             const BoundaryConditions<NDIM>& bc = FunctionDefaults<NDIM>::get_bc(),
                             int k=FunctionDefaults<NDIM>::get_k(),
                             bool doleaves=false)
                : WorldObject< SeparatedConvolution<Q,NDIM> >(world)
                , doleaves(doleaves)
                , isperiodicsum(bc(0,0)==BC_PERIODIC)
                , ops(coeff.dim(0))
                , bc(bc)
                , k(k)
                , rank(coeff.dim(0))
                , vk(NDIM,k)
                , v2k(NDIM,2*k)
                , s0(std::max<std::size_t>(2,NDIM),Slice(0,k-1))
        {
            // Presently we must have periodic or non-periodic in all dimensions.
            for (std::size_t d=1; d<NDIM; ++d) {
                MADNESS_ASSERT(bc(d,0)==bc(0,0));
            }

            const Tensor<double>& width = FunctionDefaults<NDIM>::get_cell_width();

            for (int mu=0; mu<rank; ++mu) {
                for (std::size_t d=0; d<NDIM; ++d) {
                  std::shared_ptr<GaussianConvolution1D<Q> >
                      gcptr(new GaussianConvolution1D<Q>(k, coeff[mu], expnt(mu)*width[d]*width[d],
                              0, isperiodicsum, args[d]));
                  ops[mu].setop(d,gcptr);
                }
            }
        }

        virtual ~SeparatedConvolution() { }

        const BoundaryConditions<NDIM>& get_bc() const {return bc;}

        const std::vector< Key<NDIM> > get_disp(Level n) const {
            return Displacements<NDIM>().get_disp(n, isperiodicsum);
        }

        double norm(Level n, const Key<NDIM>& d) const {
            return getop(n, d)->norm;
        }

        template <typename T>
        Function<TENSOR_RESULT_TYPE(T,Q),NDIM> operator()(const Function<T,NDIM>& f) const {
            return madness::apply(*this, f);
        }


        template <typename T>
        Tensor<TENSOR_RESULT_TYPE(T,Q)> apply(const Key<NDIM>& source,
                                              const Key<NDIM>& shift,
                                              const Tensor<T>& coeff,
                                              double tol) const {
            PROFILE_MEMBER_FUNC(SeparatedConvolution);
            typedef TENSOR_RESULT_TYPE(T,Q) resultT;
            const Tensor<T>* input = &coeff;
            Tensor<T> dummy;

            if (coeff.dim(0) == k) {
                // This processes leaf nodes with only scaling
                // coefficients ... FuncImpl::apply by default does not
                // apply the operator to these since for smoothing operators
                // it is not necessary.  It is necessary for operators such
                // as differentiation and time evolution and will also occur
                // if the application of the operator widens the tree.
                dummy = Tensor<T>(v2k);
                dummy(s0) = coeff;
                input = &dummy;
            }
            else {
                MADNESS_ASSERT(coeff.dim(0)==2*k);
            }

            tol = tol/rank; // Error is per separated term

            const SeparatedConvolutionData<Q,NDIM>* op = getop(source.level(), shift);

            //print("sepop",source,shift,op->norm,tol);

            Tensor<resultT> r(v2k), r0(vk);
            Tensor<resultT> work1(v2k,false), work2(v2k,false);
            Tensor<Q> work5(2*k,2*k);

            const Tensor<T> f0 = copy(coeff(s0));
            for (int mu=0; mu<rank; ++mu) {
                const SeparatedConvolutionInternal<Q,NDIM>& muop =  op->muops[mu];
                //print("muop",source, shift, mu, muop.norm);
                if (muop.norm > tol) {
                    Q fac = ops[mu].getfac();
                    muopxv_fast(source.level(), muop.ops, *input, f0, r, r0, tol/std::abs(fac), fac,
                                work1, work2, work5);
                }
            }
            r(s0).gaxpy(1.0,r0,1.0);
            return r;
        }



        template <typename T>
        Tensor<TENSOR_RESULT_TYPE(T,Q)> apply2(const Key<NDIM>& source,
                                              const Key<NDIM>& shift,
                                              const GenTensor<T>& coeff,
                                              double tol) const {
            PROFILE_MEMBER_FUNC(SeparatedConvolution);
            typedef TENSOR_RESULT_TYPE(T,Q) resultT;
            const GenTensor<T>* input = &coeff;
            GenTensor<T> dummy;
            const TensorType tt=coeff.type();

            if (coeff.dim(0) == k) {
                // This processes leaf nodes with only scaling
                // coefficients ... FuncImpl::apply by default does not
                // apply the operator to these since for smoothing operators
                // it is not necessary.  It is necessary for operators such
                // as differentiation and time evolution and will also occur
                // if the application of the operator widens the tree.
                dummy = GenTensor<T>(v2k,tt);
                dummy(s0) += coeff;
                input = &dummy;
            }
            else {
                MADNESS_ASSERT(coeff.dim(0)==2*k);
            }

            tol = tol/rank; // Error is per separated term

            const SeparatedConvolutionData<Q,NDIM>* op = getop(source.level(), shift);

            //print("sepop",source,shift,op->norm,tol);

            Tensor<resultT> r(v2k), r0(vk);
            GenTensor<resultT> work1(v2k,tt), work2(v2k,tt);
    //        GenTensor<Q> work5(2*k,2*k);
            GenTensor<Q> work5(v2k,tt);

            const GenTensor<T> f0 = copy(coeff(s0));
            for (int mu=0; mu<rank; ++mu) {
                const SeparatedConvolutionInternal<Q,NDIM>& muop =  op->muops[mu];
                //print("muop",source, shift, mu, muop.norm);
                if (muop.norm > tol) {
                    Q fac = ops[mu].getfac();
                    muopxv_fast2(source.level(), muop.ops, *input, f0, r, r0, tol/std::abs(fac), fac,
                                work1, work2, work5);
                }
            }
//            r(s0).gaxpy(1.0,r0,1.0);
            r(s0)+=r0;
            return r;
        }

    };



    /// Factory function generating separated kernel for convolution with 1/r in 3D.
    static
    inline
    SeparatedConvolution<double_complex,3> PeriodicHFExchangeOperator(World& world,
                                                   Vector<double,3> args,
                                                   double lo,
                                                   double eps,
                                                   const BoundaryConditions<3>& bc=FunctionDefaults<3>::get_bc(),
                                                   int k=FunctionDefaults<3>::get_k())
    {
        const Tensor<double>& cell_width = FunctionDefaults<3>::get_cell_width();
        double hi = cell_width.normf(); // Diagonal width of cell
        if (bc(0,0) == BC_PERIODIC) hi *= 100; // Extend range for periodic summation
        const double pi = constants::pi;

        // bsh_fit generates representation for 1/4Pir but we want 1/r
        // so have to scale eps by 1/4Pi

        Tensor<double> coeff, expnt;
        bsh_fit(0.0, lo, hi, eps/(4.0*pi), &coeff, &expnt, false);

        if (bc(0,0) == BC_PERIODIC) {
            truncate_periodic_expansion(coeff, expnt, cell_width.max(), true);
        }
        coeff.scale(4.0*pi);
        return SeparatedConvolution<double_complex,3>(world, args, coeff, expnt, bc, k, false);
    }

    /// Factory function generating separated kernel for convolution with 1/r in 3D.
    static
    inline
    SeparatedConvolution<double_complex,3> PeriodicHFExchangeOperator(World& world,
                                                   Vector<double,3> args,
                                                   double lo,
                                                   double eps,
                                                   const BoundaryConditions<3>& bc=FunctionDefaults<3>::get_bc(),
                                                   int k=FunctionDefaults<3>::get_k())
    {
        const Tensor<double>& cell_width = FunctionDefaults<3>::get_cell_width();
        double hi = cell_width.normf(); // Diagonal width of cell
        if (bc(0,0) == BC_PERIODIC) hi *= 100; // Extend range for periodic summation
        const double pi = constants::pi;

        // bsh_fit generates representation for 1/4Pir but we want 1/r
        // so have to scale eps by 1/4Pi

        Tensor<double> coeff, expnt;
        bsh_fit(0.0, lo, hi, eps/(4.0*pi), &coeff, &expnt, false);

        if (bc(0,0) == BC_PERIODIC) {
            truncate_periodic_expansion(coeff, expnt, cell_width.max(), true);
        }
        coeff.scale(4.0*pi);
        return SeparatedConvolution<double_complex,3>(world, args, coeff, expnt, bc, k, false);
    }

    /// Factory function generating separated kernel for convolution with 1/r in 3D.
    static
    inline
    SeparatedConvolution<double,3> CoulombOperator(World& world,
                                                   double lo,
                                                   double eps,
                                                   const BoundaryConditions<3>& bc=FunctionDefaults<3>::get_bc(),
                                                   int k=FunctionDefaults<3>::get_k())
    {
        const Tensor<double>& cell_width = FunctionDefaults<3>::get_cell_width();
        double hi = cell_width.normf(); // Diagonal width of cell
        if (bc(0,0) == BC_PERIODIC) hi *= 100; // Extend range for periodic summation
        const double pi = constants::pi;

        // bsh_fit generates representation for 1/4Pir but we want 1/r
        // so have to scale eps by 1/4Pi

        Tensor<double> coeff, expnt;
        bsh_fit(0.0, lo, hi, eps/(4.0*pi), &coeff, &expnt, false);

        if (bc(0,0) == BC_PERIODIC) {
            truncate_periodic_expansion(coeff, expnt, cell_width.max(), true);
        }
        coeff.scale(4.0*pi);
        return SeparatedConvolution<double,3>(world, coeff, expnt, bc, k);
    }


    /// Factory function generating separated kernel for convolution with 1/r in 3D.
    static
    inline
    SeparatedConvolution<double,3>* CoulombOperatorPtr(World& world,
                                                       double lo,
                                                       double eps,
                                                       const BoundaryConditions<3>& bc=FunctionDefaults<3>::get_bc(),
                                                       int k=FunctionDefaults<3>::get_k())
    {
        const Tensor<double>& cell_width = FunctionDefaults<3>::get_cell_width();
        double hi = cell_width.normf(); // Diagonal width of cell
        if (bc(0,0) == BC_PERIODIC) hi *= 100; // Extend range for periodic summation
        const double pi = constants::pi;

        // bsh_fit generates representation for 1/4Pir but we want 1/r
        // so have to scale eps by 1/4Pi
        Tensor<double> coeff, expnt;
        bsh_fit(0.0, lo, hi, eps/(4.0*pi), &coeff, &expnt, false);
        if (bc(0,0) == BC_PERIODIC) {
            truncate_periodic_expansion(coeff, expnt, cell_width.max(), true);
        }
        coeff.scale(4.0*pi);
        return new SeparatedConvolution<double,3>(world, coeff, expnt, bc, k);
    }


    /// Factory function generating separated kernel for convolution with BSH kernel in general NDIM
    template <std::size_t NDIM>
    static
    inline
    SeparatedConvolution<double,NDIM> BSHOperator(World& world,
                                                  double mu,
                                                  double lo,
                                                  double eps,
                                                  const BoundaryConditions<NDIM>& bc=FunctionDefaults<NDIM>::get_bc(),
                                                  int k=FunctionDefaults<NDIM>::get_k())
    {
        const Tensor<double>& cell_width = FunctionDefaults<NDIM>::get_cell_width();
        double hi = cell_width.normf(); // Diagonal width of cell
        if (bc(0,0) == BC_PERIODIC) hi *= 100; // Extend range for periodic summation
        Tensor<double> coeff, expnt;
        bsh_fit_ndim(NDIM, mu, lo, hi, eps, &coeff, &expnt, false);
        if (bc(0,0) == BC_PERIODIC) {
            truncate_periodic_expansion(coeff, expnt, cell_width.max(), false);
        }

        return SeparatedConvolution<double,NDIM>(world, coeff, expnt, bc, k);
    }


    /// Factory function generating separated kernel for convolution with exp(-mu*r)/(4*pi*r) in 3D
    static
    inline
    SeparatedConvolution<double,3> BSHOperator3D(World& world,
                                                 double mu,
                                                 double lo,
                                                 double eps,
                                                 const BoundaryConditions<3>& bc=FunctionDefaults<3>::get_bc(),
                                                 int k=FunctionDefaults<3>::get_k())

    {
        const Tensor<double>& cell_width = FunctionDefaults<3>::get_cell_width();
        double hi = cell_width.normf(); // Diagonal width of cell
        if (bc(0,0) == BC_PERIODIC) hi *= 100; // Extend range for periodic summation
        Tensor<double> coeff, expnt;
        bsh_fit(mu, lo, hi, eps, &coeff, &expnt, false);
        if (bc(0,0) == BC_PERIODIC) {
            truncate_periodic_expansion(coeff, expnt, cell_width.max(), false);
        }
        return SeparatedConvolution<double,3>(world, coeff, expnt, bc, k);
    }

    /// Factory function generating separated kernel for convolution with exp(-mu*r)/(4*pi*r) in 3D
    static
    inline
    SeparatedConvolution<double,3>* BSHOperatorPtr3D(World& world,
                                                     double mu,
                                                     double lo,
                                                     double eps,
                                                     const BoundaryConditions<3>& bc=FunctionDefaults<3>::get_bc(),
                                                     int k=FunctionDefaults<3>::get_k())
    {
        const Tensor<double>& cell_width = FunctionDefaults<3>::get_cell_width();
        double hi = cell_width.normf(); // Diagonal width of cell
        if (bc(0,0) == BC_PERIODIC) hi *= 100; // Extend range for periodic summation
        Tensor<double> coeff, expnt;
        bsh_fit(mu, lo, hi, eps, &coeff, &expnt, false);
        if (bc(0,0) == BC_PERIODIC) {
            truncate_periodic_expansion(coeff, expnt, cell_width.max(), false);
        }
        return new SeparatedConvolution<double,3>(world, coeff, expnt, bc, k);
    }

<<<<<<< HEAD
=======

    /// Factory function generating operator for convolution with grad(1/r) in 3D
    
    /// Returns a 3-vector containing the convolution operator for the
    /// x, y, and z components of grad(1/r)
    static
    inline
    std::vector< std::shared_ptr< SeparatedConvolution<double,3> > >
    GradCoulombOperator(World& world,
                        double lo,
                        double eps,
                        const BoundaryConditions<3>& bc=FunctionDefaults<3>::get_bc(),
                        int k=FunctionDefaults<3>::get_k())
    {
        typedef SeparatedConvolution<double,3> real_convolution_3d;
        typedef std::shared_ptr<real_convolution_3d> real_convolution_3d_ptr;
        const double pi = constants::pi;
        const Tensor<double> width = FunctionDefaults<3>::get_cell_width();
        double hi = width.normf(); // Diagonal width of cell
        const bool isperiodicsum = (bc(0,0)==BC_PERIODIC);
        if (isperiodicsum) hi *= 100; // Extend range for periodic summation
        
        // bsh_fit generates representation for 1/4Pir but we want 1/r
        // so have to scale eps by 1/4Pi
        Tensor<double> coeff, expnt;
        bsh_fit(0.0, lo, hi, eps/(4.0*pi), &coeff, &expnt, false);
        
        if (bc(0,0) == BC_PERIODIC) {
            truncate_periodic_expansion(coeff, expnt, width.max(), true);
        }
        
        coeff.scale(4.0*pi);
        int rank = coeff.dim(0);
        
        std::vector<real_convolution_3d_ptr> gradG(3);
        
        for (int dir=0; dir<3; dir++) {
            std::vector< ConvolutionND<double,3> > ops(rank);
            for (int mu=0; mu<rank; mu++) {
                // We cache the normalized operator so the factor is the value we must multiply
                // by to recover the coeff we want.
                double c = std::pow(sqrt(expnt(mu)/pi),3); // Normalization coeff
                ops[mu].setfac(coeff(mu)/c/width[dir]);
                
                for (int d=0; d<3; d++) {
                    if (d != dir)
                        ops[mu].setop(d,GaussianConvolution1DCache<double>::get(k, expnt(mu)*width[d]*width[d], 0, isperiodicsum));
                }
                ops[mu].setop(dir,GaussianConvolution1DCache<double>::get(k, expnt(mu)*width[dir]*width[dir], 1, isperiodicsum));
            }
            gradG[dir] = real_convolution_3d_ptr(new SeparatedConvolution<double,3>(world, ops));
        }
        
        return gradG;
    }

>>>>>>> d40472d0
    namespace archive {
        template <class Archive, class T, std::size_t NDIM>
        struct ArchiveLoadImpl<Archive,const SeparatedConvolution<T,NDIM>*> {
            static inline void load(const Archive& ar, const SeparatedConvolution<T,NDIM>*& ptr) {
                WorldObject< SeparatedConvolution<T,NDIM> >* p;
                ar & p;
                ptr = static_cast< const SeparatedConvolution<T,NDIM>* >(p);
            }
        };

        template <class Archive, class T, std::size_t NDIM>
        struct ArchiveStoreImpl<Archive,const SeparatedConvolution<T,NDIM>*> {
            static inline void store(const Archive& ar, const SeparatedConvolution<T,NDIM>*const& ptr) {
                ar & static_cast< const WorldObject< SeparatedConvolution<T,NDIM> >* >(ptr);
            }
        };
    }

}




#endif // MADNESS_MRA_OPERATOR_H__INCLUDED<|MERGE_RESOLUTION|>--- conflicted
+++ resolved
@@ -120,7 +120,6 @@
             PROFILE_MEMBER_FUNC(SeparatedConvolution);
             long size = 1;
             for (std::size_t i=0; i<NDIM; ++i) size *= dimk;
-<<<<<<< HEAD
             long dimi = size/dimk;
 
             R* restrict w1=work1.ptr();
@@ -193,8 +192,6 @@
 
             long size = 1;
             for (std::size_t i=0; i<NDIM; ++i) size *= dimk;
-=======
->>>>>>> d40472d0
             long dimi = size/dimk;
 
             R* restrict w1=work1.ptr();
@@ -763,34 +760,6 @@
     /// Factory function generating separated kernel for convolution with 1/r in 3D.
     static
     inline
-    SeparatedConvolution<double_complex,3> PeriodicHFExchangeOperator(World& world,
-                                                   Vector<double,3> args,
-                                                   double lo,
-                                                   double eps,
-                                                   const BoundaryConditions<3>& bc=FunctionDefaults<3>::get_bc(),
-                                                   int k=FunctionDefaults<3>::get_k())
-    {
-        const Tensor<double>& cell_width = FunctionDefaults<3>::get_cell_width();
-        double hi = cell_width.normf(); // Diagonal width of cell
-        if (bc(0,0) == BC_PERIODIC) hi *= 100; // Extend range for periodic summation
-        const double pi = constants::pi;
-
-        // bsh_fit generates representation for 1/4Pir but we want 1/r
-        // so have to scale eps by 1/4Pi
-
-        Tensor<double> coeff, expnt;
-        bsh_fit(0.0, lo, hi, eps/(4.0*pi), &coeff, &expnt, false);
-
-        if (bc(0,0) == BC_PERIODIC) {
-            truncate_periodic_expansion(coeff, expnt, cell_width.max(), true);
-        }
-        coeff.scale(4.0*pi);
-        return SeparatedConvolution<double_complex,3>(world, args, coeff, expnt, bc, k, false);
-    }
-
-    /// Factory function generating separated kernel for convolution with 1/r in 3D.
-    static
-    inline
     SeparatedConvolution<double,3> CoulombOperator(World& world,
                                                    double lo,
                                                    double eps,
@@ -909,8 +878,6 @@
         return new SeparatedConvolution<double,3>(world, coeff, expnt, bc, k);
     }
 
-<<<<<<< HEAD
-=======
 
     /// Factory function generating operator for convolution with grad(1/r) in 3D
     
@@ -967,7 +934,6 @@
         return gradG;
     }
 
->>>>>>> d40472d0
     namespace archive {
         template <class Archive, class T, std::size_t NDIM>
         struct ArchiveLoadImpl<Archive,const SeparatedConvolution<T,NDIM>*> {
