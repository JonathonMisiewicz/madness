--- conflicted
+++ resolved
@@ -23,12 +23,8 @@
 
 libMADchem_a_SOURCES = correlationfactor.cc molecule.cc molecularbasis.cc \
                        corepotential.cc atomutil.cc lda.cc \
-<<<<<<< HEAD
-                       distpm.cc SCF.cc gth_pseudopotential.cc 
-=======
-                       distpm.cc SCF.cc \
+                       distpm.cc SCF.cc gth_pseudopotential.cc \
                        $(thisinclude_HEADERS)
->>>>>>> a4d4d973
                        
 if MADNESS_HAS_LIBXC
    libMADchem_a_SOURCES += xcfunctional_libxc.cc
