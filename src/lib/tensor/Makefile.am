include $(top_srcdir)/config/MakeGlobal.am

bin_PROGRAMS = test oldtest test_mtxmq test_Zmtxmq jimkernel test_scott test_systolic
lib_LIBRARIES = libMADtensor.a

thisincludedir = $(includedir)/tensor
thisinclude_HEADERS = aligned.h     mxm.h     tensorexcept.h  tensoriter_spec.h  type_data.h \
                        basetensor.h  tensor.h        tensor_macros.h    vector_factory.h \
<<<<<<< HEAD
                        mtxmq.h     slice.h   tensoriter.h    tensor_spec.h vmath.h gentensor.h srconf.h \
                        tensortrain.h
=======
                        mtxmq.h     slice.h   tensoriter.h    tensor_spec.h vmath.h systolic.h \
                        distributed_matrix.h
>>>>>>> 3b8de49c

test_SOURCES = test.cc
test_CPPFLAGS = $(GTEST_CPPFLAGS) $(AM_CPPFLAGS)
test_CXXFLAGS = $(GTEST_CXXFLAGS) $(AM_CXXFLAGS)
test_LDADD = $(GTEST_LDFLAGS) $(GTEST_LIBS) libMADtensor.a $(LIBMISC) $(LIBWORLD) 

oldtest_SOURCES = oldtest.cc
oldtest_LDADD = libMADtensor.a $(LIBMISC) $(LIBWORLD) 

test_scott_SOURCES = test_scott.cc
test_scott_LDADD = libMADtensor.a $(LIBMISC) $(LIBWORLD) 

test_mtxmq_SOURCES = test_mtxmq.cc
test_mtxmq_LDADD = libMADtensor.a $(LIBWORLD)
test_mtxmq_CPPFLAGS = $(AM_CPPFLAGS) -DTIME_DGEMM

jimkernel_SOURCES = jimkernel.cc
jimkernel_LDADD = libMADtensor.a $(LIBMISC) $(LIBWORLD)

test_Zmtxmq_SOURCES = test_Zmtxmq.cc
test_Zmtxmq_LDADD = libMADtensor.a $(LIBWORLD)
test_Zmtxmq_CPPFLAGS = $(AM_CPPFLAGS) -DTIME_DGEMM

test_systolic_SOURCES = test_systolic.cc
test_systolic_LDADD = libMADtensor.a $(LIBMISC) $(LIBWORLD)

libMADtensor_a_SOURCES = tensor.cc tensoriter.cc basetensor.cc mtxmq.cc vmath.cc \
                         \
                        aligned.h     mxm.h     tensorexcept.h  tensoriter_spec.h  type_data.h \
                        basetensor.h  tensor.h        tensor_macros.h    vector_factory.h \
<<<<<<< HEAD
                        mtxmq.h     slice.h   tensoriter.h    tensor_spec.h vmath.h gentensor.h srconf.h
=======
                        mtxmq.h     slice.h   tensoriter.h    tensor_spec.h vmath.h systolic.h \
                        distributed_matrix.h
>>>>>>> 3b8de49c

if USE_X86_64_ASM
  libMADtensor_a_SOURCES += mtxmq_asm.S mtxm_gen.h genmtxm.py
mtxmq_asm.o:	mtxmq_asm.S mtxm_gen.h
	$(CC) $(CXXFLAGS) $(CPPFLAGS) $(AM_CPPFLAGS) -I. -DX86_64 -c -o $@ $<

mtxm_gen.h:	genmtxm.py 
	python $(srcdir)/genmtxm.py > $@
endif

if USE_X86_32_ASM
  libMADtensor_a_SOURCES += mtxmq_asm.S mtxm_gen.h genmtxm.py
mtxmq_asm.o:	mtxmq_asm.S mtxm_gen.h
	$(CC) $(CXXFLAGS) $(CPPFLAGS) $(AM_CPPFLAGS) -I. -DX86_32 -c -o $@ $<

mtxm_gen.h:	genmtxm.py 
	python $(srcdir)/genmtxm.py > $@
endif

tensoriter_spec.h tensor_spec.h:	tempspec.py
	python $(srcdir)/tempspec.py




#TESTPROGS = test test_mtxmq
#TEST1SRC = test.o
#TEST2SRC = test_mtxmq.o
#test_mtxmq:     test_mtxmq.o mtxmq.o mtxmq_asm.o
#        $(CXX) -o $@  $^

libraries:	$(lib_LIBRARIES)
	for dir in $(SUBDIRS) ; do $(MAKE) -C $$dir $@ ; done

install-libraries: install-libLIBRARIES install-thisincludeHEADERS
	for dir in $(SUBDIRS) ; do $(MAKE) -C $$dir $@ ; done<|MERGE_RESOLUTION|>--- conflicted
+++ resolved
@@ -6,13 +6,8 @@
 thisincludedir = $(includedir)/tensor
 thisinclude_HEADERS = aligned.h     mxm.h     tensorexcept.h  tensoriter_spec.h  type_data.h \
                         basetensor.h  tensor.h        tensor_macros.h    vector_factory.h \
-<<<<<<< HEAD
-                        mtxmq.h     slice.h   tensoriter.h    tensor_spec.h vmath.h gentensor.h srconf.h \
-                        tensortrain.h
-=======
-                        mtxmq.h     slice.h   tensoriter.h    tensor_spec.h vmath.h systolic.h \
-                        distributed_matrix.h
->>>>>>> 3b8de49c
+                        mtxmq.h     slice.h   tensoriter.h    tensor_spec.h vmath.h gentensor.h srconf.h systolic.h \
+                        tensortrain.h distributed_matrix.h
 
 test_SOURCES = test.cc
 test_CPPFLAGS = $(GTEST_CPPFLAGS) $(AM_CPPFLAGS)
@@ -32,6 +27,7 @@
 jimkernel_SOURCES = jimkernel.cc
 jimkernel_LDADD = libMADtensor.a $(LIBMISC) $(LIBWORLD)
 
+
 test_Zmtxmq_SOURCES = test_Zmtxmq.cc
 test_Zmtxmq_LDADD = libMADtensor.a $(LIBWORLD)
 test_Zmtxmq_CPPFLAGS = $(AM_CPPFLAGS) -DTIME_DGEMM
@@ -43,12 +39,8 @@
                          \
                         aligned.h     mxm.h     tensorexcept.h  tensoriter_spec.h  type_data.h \
                         basetensor.h  tensor.h        tensor_macros.h    vector_factory.h \
-<<<<<<< HEAD
-                        mtxmq.h     slice.h   tensoriter.h    tensor_spec.h vmath.h gentensor.h srconf.h
-=======
-                        mtxmq.h     slice.h   tensoriter.h    tensor_spec.h vmath.h systolic.h \
+                        mtxmq.h     slice.h   tensoriter.h    tensor_spec.h vmath.h systolic.h gentensor.h srconf.h \
                         distributed_matrix.h
->>>>>>> 3b8de49c
 
 if USE_X86_64_ASM
   libMADtensor_a_SOURCES += mtxmq_asm.S mtxm_gen.h genmtxm.py
