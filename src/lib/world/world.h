--- conflicted
+++ resolved
@@ -345,13 +345,8 @@
 // Madness world header files needed by world
 #include <world/worldmpi.h>
 #include <world/worldhashmap.h>
-<<<<<<< HEAD
-#include <world/sharedptr.h>
-#include <world/archive.h>
-=======
 //#include <world/sharedptr.h>
 //#include <world/archive.h>
->>>>>>> d40472d0
 #include <world/worldprofile.h>
 #include <world/worldthread.h>
 
@@ -394,8 +389,6 @@
         std::cerr << "MADNESS: fatal error: " << msg << " " << data << std::endl;
         MPI_Abort(MPI_COMM_WORLD,1);
     }
-<<<<<<< HEAD
-=======
 
     namespace detail {
         // These  functions are here to eliminate cyclic compile time dependencies
@@ -436,7 +429,6 @@
 
     }  // namespace detail
 
->>>>>>> d40472d0
 
     class uniqueidT {
         friend class World;
@@ -658,11 +650,8 @@
         /// is a member of that world.  Thus a null return value does not
         /// necessarily mean the world does not exist --- it could just
         /// not include the calling process.
-<<<<<<< HEAD
-=======
         /// \param id The world id
         /// \return A pointer to the world associated with \c id
->>>>>>> d40472d0
         static World* world_from_id(unsigned long id);
 
 
@@ -721,11 +710,6 @@
         /// Makes no sense to call this with just one process, but just in case you
         /// do it returns -1 in the hope that you won't actually use the result.
         ProcessID random_proc_not_me();
-<<<<<<< HEAD
-
-        ~World();
-    }; // class World
-=======
 
         ~World();
     }; // class World
@@ -736,7 +720,6 @@
         struct ArchiveLoadImpl;
         template <typename, typename>
         struct ArchiveStoreImpl;
->>>>>>> d40472d0
 
         template <class Archive>
         struct ArchiveLoadImpl<Archive,World*> {
