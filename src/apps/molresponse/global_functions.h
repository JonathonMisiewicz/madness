--- conflicted
+++ resolved
@@ -49,10 +49,6 @@
 response_space T(World &world, response_space &f);
 
 auto ground_exchange(const vecfuncT &phi0, const X_space &x, bool compute_y) -> X_space;
-<<<<<<< HEAD
-auto make_k(const vecfuncT & ket,const vecfuncT & bra)->Exchange<double,3>;
-=======
->>>>>>> be91ab21
 auto ground_exchange_multiworld(const vecfuncT &phi0, const X_space &x, const bool& compute_y) -> X_space;
 auto response_exchange(const vecfuncT &phi0, const X_space &x, bool compute_y) -> X_space;
 vecfuncT K(vecfuncT &ket, vecfuncT &bra, vecfuncT &vf);
