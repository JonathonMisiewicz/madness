//
// Created by adrianhurtado on 1/24/22.
//

#include "ResponseBase.hpp"


#if defined(__has_include)
#if __has_include(<filesystem>)
#define MADCHEM_HAS_STD_FILESYSTEM
// <filesystem> is not reliably usable on Linux with gcc < 9
#if defined(__GNUC__)
#if __GNUC__ >= 7 && __GNUC__ < 9
#undef MADCHEM_HAS_STD_FILESYSTEM
#endif
#endif
#if defined(MADCHEM_HAS_STD_FILESYSTEM)

#include <filesystem>

#endif
#endif
#endif
// Initializes calculation object for both excited state and frequency dependent
// Copies both the response and ground state
/// Constructs the Base Response
/// \param world
/// \param params
ResponseBase::ResponseBase(World &world, const CalcParams &params)
    : r_params(params.response_parameters), molecule(params.molecule),
      ground_calc(params.ground_calculation), ground_orbitals(ground_calc.orbitals()),
      ground_energies(ground_calc.get_energies()),
      Chi(world, r_params.num_states(), r_params.num_orbitals()) {

    // Broadcast to all the other nodes
    world.gop.broadcast_serializable(r_params, 0);
    world.gop.broadcast_serializable(ground_energies, 0);
    world.gop.broadcast_serializable(molecule, 0);
    xcf.initialize(r_params.xc(), !r_params.spinrestricted(), world, r_params.print_level() >= 3);
    r_params.to_json(j_molresponse);

    // Set the Box Size and Truncate Mode
    FunctionDefaults<3>::set_cubic_cell(-r_params.L(), r_params.L());
    FunctionDefaults<3>::set_truncate_mode(1);
}

/// Checks the polynomial of each function in the ResponseBase
/// First checks the ground state orbitals.  If the orbitals
/// have incorrect k we read from the archive project and truncate
/// We follow by computing the hamiltonian with new orbitals
/// \param world
/// \param thresh
/// \param k
void ResponseBase::check_k(World &world, double thresh, int k) {
    // Boolean to redo ground hamiltonian calculation if
    // ground state orbitals change
    bool redo = false;
    // Verify ground state orbitals have correct k
    if (FunctionDefaults<3>::get_k() != ground_orbitals[0].k()) {
        // Re-read orbitals from the archive (assuming
        // the archive has orbitals stored at a higher
        if (world.rank() == 0) { print("check k: ground orbitals"); }
        // k value than what was previously computed
        ground_calc.read(world);
        if (world.rank() == 0) { print("check k: read ground orbitals"); }
        // k value than what was previously computed
        reconstruct(world, ground_orbitals);
        if (world.rank() == 0) { print("check k: reconstruct ground orbitals"); }
        // Reset correct k (its set in g_params.read)
        FunctionDefaults<3>::set_k(k);
        // Project each ground state to correct k
        for (auto &orbital: ground_orbitals) {
            orbital = project(orbital, FunctionDefaults<3>::get_k(), thresh, false);
        }
        world.gop.fence();
        if (world.rank() == 0) { print("check k: project ground orbitals"); }
        // Clean up a bit
        truncate(world, ground_orbitals);
        if (world.rank() == 0) { print("check k: truncate ground orbitals"); }
        // Now that ground orbitals have correct k lets make the ground density
        // again
        ground_density = make_ground_density(world);
        if (world.rank() == 0) { print("check k: make ground density"); }
        // Ground state orbitals changed, clear old hamiltonian
        redo = true;
    }
    // Recalculate ground state hamiltonian here
    if (redo or !hamiltonian.has_data()) {
        if (world.rank() == 0) { print("check k: re-do hamiltonian"); }
        auto [HAM, HAM_NO_DIAG] = ComputeHamiltonianPair(world);
        if (world.rank() == 0) { print("check k: output hamiltonian"); }
        // TODO this doesn't seem right...
        hamiltonian = HAM;
        ham_no_diag = HAM_NO_DIAG;
    }

    // If we stored the potential, check that too
    if (r_params.store_potential()) {
        if (FunctionDefaults<3>::get_k() != stored_potential[0][0].k()) {
            // Project the potential into correct k
            for (auto &potential_vector: stored_potential) {
                reconstruct(world, potential_vector);
                for (auto &vi: potential_vector) {
                    vi = project(vi, FunctionDefaults<3>::get_k(), thresh, false);
                }
                world.gop.fence();
            }
        }
        if (FunctionDefaults<3>::get_k() != stored_v_coul.k())
            stored_v_coul = project(stored_v_coul, FunctionDefaults<3>::get_k(), thresh, false);
        if (FunctionDefaults<3>::get_k() != stored_v_nuc.k())
            stored_v_nuc = project(stored_v_nuc, FunctionDefaults<3>::get_k(), thresh, false);
    }
    // Don't forget the mask function as well
    if (FunctionDefaults<3>::get_k() != mask.k()) {
        mask = project(mask, FunctionDefaults<3>::get_k(), thresh, false);
        if (world.rank() == 0) { print("check k: project mask"); }
    }
    ::check_k(world, Chi, thresh, k);
    if (world.rank() == 0) { print("check k: project Chi"); }

    // Make sure everything is done before leaving
    world.gop.fence();
}

/// @brief Computes the Hamiltonian from the ground state  orbitals
///  A side effect of this function is that the stored potentials
///  stored_v_coul and stored V nuc get modified
//   Returns both the hamiltonian and the hamiltonian without diagonal
//
//
/// \param world
/// \return
auto ResponseBase::ComputeHamiltonianPair(World &world) const
        -> std::pair<Tensor<double>, Tensor<double>> {
    // Basic output
    if (r_params.print_level() >= 1) molresponse::start_timer(world);
    auto phi = ground_orbitals;
    // Get sizes
    auto num_orbitals = phi.size();
    // Debugging
    // Make the derivative operators in each direction
    real_derivative_3d Dx(world, 0);
    real_derivative_3d Dy(world, 1);
    real_derivative_3d Dz(world, 2);

    // Apply derivatives once, and take inner products
    // according to this formula (faster / less noise):
    //  < f | \nabla^2 | f > = - < \nabla f | \nabla f >
    reconstruct(world, phi);
    std::vector<real_function_3d> fx = apply(world, Dx, phi);
    std::vector<real_function_3d> fy = apply(world, Dy, phi);
    std::vector<real_function_3d> fz = apply(world, Dz, phi);
    compress(world, fx, false);
    compress(world, fy, false);
    compress(world, fz, false);
    world.gop.fence();

    // Construct T according to above formula
    // Note: No negative as the formula above
    // has one as well, so they cancel
    Tensor<double> T = 1.0 / 2.0 *
                       (matrix_inner(world, fx, fx) + matrix_inner(world, fy, fy) +
                        matrix_inner(world, fz, fz));

    // Construct phiVphi
    // v_nuc first
    // TODO Here I am computing the potential using the potential manager.  Should
    // I do
    // TODO earlier on in set_protocol since this maybe used in the response
    // portion as well?
    real_function_3d v_nuc = potential_manager->vnuclear();
    v_nuc.truncate();

    // V_coul next
    // This does not include final multiplication of each orbital
    // 2 is from integrating out spin
    real_function_3d v_coul = 2.0 * Coulomb(world);

    // Clear old stored potentials  Made this mutable
    stored_v_coul.clear();
    stored_v_nuc.clear();

    // If storing potentials, save them here
    if (r_params.store_potential()) {
        stored_v_nuc = copy(v_nuc);
        stored_v_coul = copy(v_coul);
    }

    // v_nuc comes out negative from potential manager, so add it
    real_function_3d v = v_coul + v_nuc;

    // Apply phiVphi to f functions
    auto v_phi0 = v * phi;
    // Clear stored_potential
    stored_potential.clear();
    // ALWAYS DO THIS FOR THE STORED POTENTIAL!!
    // exchange last
    // 'small memory' algorithm from SCF.cc
    auto op = shared_coulomb_operator;

    auto Kphi = zero_functions_compressed<double, 3>(world, int(num_orbitals));

    for (const auto &phi_i: phi) {
        /// Multiplies a function against a vector of functions using sparsity of a
        /// and v[i] --- q[i] = a * v[i]
        auto psif = mul_sparse(world, phi_i, phi, FunctionDefaults<3>::get_thresh());
        truncate(world, psif);
        psif = apply(world, *op, psif);
        truncate(world, psif);
        // Save the potential here if we are saving it
        if (r_params.store_potential()) { stored_potential.push_back(psif); }
        psif = mul_sparse(world, phi_i, psif, FunctionDefaults<3>::get_thresh());
        gaxpy(world, 1.0, Kphi, 1.0, psif);
    }
    // Only use the exchange above if HF:
    Tensor<double> phiVphi;
    if (r_params.xc() == "hf") {
        // Construct phiVphi
        phiVphi = matrix_inner(world, phi, v_phi0) - matrix_inner(world, phi, Kphi);
    } else {// DFT

        XCOperator<double, 3> xcop = make_xc_operator(world);

        real_function_3d v_xc = xcop.make_xc_potential();
        v = v + v_xc;
        auto vf = v * phi;
        if ((*xcop.xc).hf_exchange_coefficient() > 0.0) {
            // XCOperator<double,3>  has member variable xc, which is an
            // xcfunctional which has the hf_exchange_coeff we need here
            gaxpy(world, 1.0, vf, -(*xcop.xc).hf_exchange_coefficient(), Kphi);
        }
        phiVphi = matrix_inner(world, phi, vf);
    }
    // Now create the new_hamiltonian
    auto new_hamiltonian = T + phiVphi;

    for (int64_t i = 0; i < new_hamiltonian.dim(0); i++) {
<<<<<<< HEAD
        for (int64_t j = i + 1; j < new_hamiltonian.dim(1); j++) {
=======
        for (int64_t j = i + 1; j < new_hamiltonian.dim(1); j++)
        {
            //      print(i, j);
            //      print(xAx(i, j));
            //     print(xAx(j, i));
>>>>>>> 04adab9e
            new_hamiltonian(j, i) = new_hamiltonian(i, j);
        }
    }
    double traceOfHamiltonian(0);
    for (int64_t i = 0; i < new_hamiltonian.dim(0); i++)
    {
        traceOfHamiltonian += new_hamiltonian(i, i);
    }
    if (world.rank() == 0) {
        print("Trace of Hamiltonian");
        print(traceOfHamiltonian);
    }
    // Save a matrix that is
    // (T+phiVphi) - Lambda * eye
    // Copy new_hamiltonian and zero the diagonal
    auto new_hamiltonian_no_diag = copy(new_hamiltonian);
    for (size_t i = 0; i < num_orbitals; i++) new_hamiltonian_no_diag(long(i), long(i)) = 0.0;

    // End timer
    if (r_params.print_level() >= 1) molresponse::end_timer(world, "   Create grnd ham:");
    return {new_hamiltonian, new_hamiltonian_no_diag};
}

auto ResponseBase::make_ground_density(World &world) const -> functionT {

    auto vsq = square(world, ground_orbitals);
    compress(world, vsq);
    functionT rho = factoryT(world);
    rho.compress();
    for (const auto &vsq_i: vsq) { rho.gaxpy(1.0, vsq_i, 1.0, false); }
    //for (const auto &phi_squared: vsq) rho.gaxpy(2.0, phi_squared, 1.0, false);
    world.gop.fence();
    vsq.clear();
    return rho;
}

// @brief Calculates ground state coulomb potential function
//
//  The coulomb potential of the ground state is
//  \f$ f=\int \sum \frac{\phi_i(r)\phi(r)}{|r-r'|}dr
//
/// \param world
/// \return
auto ResponseBase::Coulomb(World &world) const -> real_function_3d {
    return apply(*shared_coulomb_operator, ground_density).truncate();
}

// TODO  Create apply_operator<T>(f)  generalized function in place of coulomb

auto ResponseBase::make_xc_operator(World &world) const -> XCOperator<double, 3> {
    return {world, r_params.xc(), false, ground_density, ground_density};
}


auto ResponseBase::make_density(World &world, const X_space &chi) const -> vecfuncT {
    auto density = vector_real_function_3d(chi.num_states());
    auto calc_type = r_params.calc_type();
    if (calc_type == "full") {
        auto r_matrix = to_response_matrix(chi);
        if (world.rank() == 0) { print("make density: to response matrix"); }
        auto r_phi0 = to_response_vector(ground_orbitals);
        if (world.rank() == 0) { print("make density: to response vector"); }
        int b = 0;
        for (auto &rho_b: density) {
            rho_b = dot(world, r_matrix[b], r_phi0);
            b++;
        }

    } else if (calc_type == "static") {
        int b = 0;
        for (auto &rho_b: density) {
            rho_b = 2 * dot(world, chi.X[b], ground_orbitals);
            b++;
        }


    } else {
        density = transition_densityTDA(world, ground_orbitals, chi.X);
    }
    if (world.rank() == 0) { print("make density: made density"); }
    truncate(world, density);
    if (world.rank() == 0) { print("make density: truncate"); }
    return density;
}

void ResponseBase::load_balance_chi(World &world) {
    molresponse::start_timer(world);
    if (world.size() == 1) return;

    LoadBalanceDeux<3> lb(world);
    real_function_3d v_nuclear;
    v_nuclear = potential_manager->vnuclear();
    for (auto &xi: Chi.X) {
        for (auto &xij: xi) { lb.add_tree(xij, lbcost<double, 3>(1.0, 8.0), false); }
    }
    if (r_params.omega() != 0) {
        for (auto &yi: Chi.Y) {
            for (auto &yij: yi) { lb.add_tree(yij, lbcost<double, 3>(1.0, 8.0), false); }
        }
    }
    world.gop.fence();
    FunctionDefaults<3>::redistribute(
            world,
            lb.load_balance(r_params.loadbalparts()));// 6.0 needs retuning after
    world.gop.fence();
    molresponse::end_timer(world, "Load balancing");
}

auto ResponseBase::make_bsh_operators_response(World &world, double &shift,
                                               const double omega) const
        -> std::vector<poperatorT> {
    if (r_params.print_level() >= 1) molresponse::start_timer(world);

    double tol = FunctionDefaults<3>::get_thresh();
    // Sizes inferred from ground and omega
    size_t num_orbitals = ground_energies.size();// number of orbitals
    std::vector<poperatorT> ops(num_orbitals);
    // Run over occupied components

    int p = 0;
    std::for_each(ops.begin(), ops.end(), [&](auto &operator_p) {
        double mu = sqrt(-2.0 * (ground_energies(p++) + omega + shift));
        operator_p = poperatorT(BSHOperatorPtr3D(world, mu, r_params.lo(), tol));
    });
    /*
    for (size_t p = 0; p < num_orbitals; p++) {
        double mu = sqrt(-2.0 * (ground_energies(p) + omega + shift));
        ops[p] = poperatorT(BSHOperatorPtr3D(world, mu, r_params.lo(), tol));
    }
     */
    if (r_params.print_level() >= 1) {
        molresponse::end_timer(world, "make bsh operators response");
    }
    return ops;
    // End timer
}

auto ResponseBase::compute_theta_X(World &world, const X_space &chi,
                                   const XCOperator<double, 3> &xc,
                                   const std::string &calc_type) const -> X_space {

    if (r_params.print_level() >= 1) {
        molresponse::start_timer(world);
        if (world.rank() == 0) { print("------------compute theta x_________"); }
    }
    //     std::cout << "MPI BARRIER 3 " << std::endl;
    //     world.mpi.Barrier();
    bool compute_Y = calc_type == "full";
    X_space Theta_X = X_space(world, chi.num_states(), chi.num_orbitals());
    world.gop.fence();

    //     std::cout << "MPI BARRIER 4 " << std::endl;
    //     world.mpi.Barrier();
    // compute
    if (r_params.print_level() >= 1) { molresponse::start_timer(world); }
    X_space V0X = compute_V0X(world, chi, xc, compute_Y);
    //V0X.truncate();
    if (r_params.print_level() >= 1) {
        molresponse::end_timer(world, "compute_V0X", "compute_V0X", iter_timing);
    }

    if (r_params.print_level() >= 20) { print_inner(world, "xV0x", chi, V0X); }

    if (r_params.print_level() >= 1) { molresponse::start_timer(world); }
    X_space E0X(world, chi.num_states(), chi.num_orbitals());
    if (r_params.localize() != "canon") {
        E0X = chi.copy();
        E0X.X = E0X.X * ham_no_diag;
        if (compute_Y) { E0X.Y = E0X.Y * ham_no_diag; }
        if (r_params.print_level() >= 20) { print_inner(world, "xE0x", chi, E0X); }
    }
    if (r_params.print_level() >= 1) {
        molresponse::end_timer(world, "compute_E0X", "compute_E0X", iter_timing);
    }

    X_space gamma;
    if (r_params.print_level() >= 1) { molresponse::start_timer(world); }
    if (calc_type == "full") {
        gamma = compute_gamma_full(world, {chi, ground_orbitals}, xc);
    } else if (calc_type == "static") {
        gamma = compute_gamma_static(world, {chi, ground_orbitals}, xc);
    } else {
        gamma = compute_gamma_tda(world, {chi, ground_orbitals}, xc);
    }
    if (r_params.print_level() >= 1) {
        molresponse::end_timer(world, "gamma_compute", "gamma_compute", iter_timing);
    }

    if (r_params.print_level() >= 1) { molresponse::start_timer(world); }
    // Right here I can compute the polarizability before I try a KAIN UPDATE or step restriction


    Theta_X = (V0X - E0X) + gamma;
    world.gop.fence();
    Theta_X.truncate();
    //    Theta_X.truncate();
    if (r_params.print_level() >= 1) {
        molresponse::end_timer(world, "compute_ThetaX_add", "compute_ThetaX_add", iter_timing);
    }
    if (r_params.print_level() >= 20) { print_inner(world, "xThetax", chi, Theta_X); }
    if (r_params.print_level() >= 1) {
        molresponse::end_timer(world, "compute_ThetaX", "compute_ThetaX", iter_timing);
    }

    return Theta_X;
}


auto ResponseBase::compute_gamma_full(World &world, const gamma_orbitals &density,
                                      const XCOperator<double, 3> &xc) const -> X_space {
    std::shared_ptr<WorldDCPmapInterface<Key<3>>> old_pmap = FunctionDefaults<3>::get_pmap();

    auto [chi_alpha, phi0] = orbital_load_balance(world, density, r_params.loadbalparts());

    size_t num_states = chi_alpha.num_states();
    size_t num_orbitals = chi_alpha.num_orbitals();


    if (r_params.print_level() >= 1) { molresponse::start_timer(world); }

    // x functions
    // here I create the orbital products for elctron interaction terms
    vecfuncT phi_phi;
    vecfuncT x_phi;
    vecfuncT y_phi;
    functionT temp_J;

    X_space J(world, num_states, num_orbitals);
    response_space j_x(world, num_states, num_orbitals);
    response_space j_y(world, num_states, num_orbitals);

    X_space W = X_space::zero_functions(world, num_states, num_orbitals);
    if (r_params.print_level() >= 1) {
        molresponse::end_timer(world, "gamma_zero_functions", "gamma_zero_functions", iter_timing);
    }

    // apply the exchange kernel to rho if necessary
    if (r_params.print_level() >= 1) { molresponse::start_timer(world); }
    // Create Coulomb potential on ground_orbitals
    functionT rho_x_b;
    functionT rho_y_b;
    auto mul_tol = FunctionDefaults<3>::get_thresh();
    // note that x can refer to x or y
    auto rho_b = make_density(world, chi_alpha);
    int b = 0;
    for (const auto &rho_b_i: rho_b) {
        auto temp_J = apply(*shared_coulomb_operator, rho_b_i);
        J.X[b++] = mul(world, temp_J, phi0);
    }
    J.Y = J.X.copy();
    if (world.rank() == 0) { print("copy JX into JY"); }
    world.gop.fence();
    if (r_params.print_level() >= 1) {
        molresponse::end_timer(world, "J[omega]", "J[omega]", iter_timing);
    }
    // Create Coulomb potential on ground_orbitals
    if (xcf.hf_exchange_coefficient() != 1.0) {
        auto rho = transition_density(world, phi0, chi_alpha.X, chi_alpha.X);
        auto compute_wx = [&, &phi0 = phi0](auto rho_alpha) {
            auto xc_rho = xc.apply_xc_kernel(rho_alpha);
            return mul(world, xc_rho, phi0);
        };
        if (r_params.print_level() >= 1) { molresponse::start_timer(world); }
        std::transform(rho.begin(), rho.end(), W.X.begin(), compute_wx);
        W.Y = W.X.copy();
        if (r_params.print_level() >= 1) {
            molresponse::end_timer(world, "XC[omega]", "XC[omega]", iter_timing);
        }
    }
    if (r_params.print_level() >= 1) { molresponse::start_timer(world); }
    auto K = response_exchange_multiworld(phi0, chi_alpha, true);
    if (r_params.print_level() >= 1) {
        molresponse::end_timer(world, "K[omega]", "K[omega]", iter_timing);
    }
    if (r_params.print_level() >= 20) { print_inner(world, "old xKx", chi_alpha, K); }
    molresponse::start_timer(world);
    X_space gamma(world, num_states, num_orbitals);
    auto c_xc = xcf.hf_exchange_coefficient();
    gamma = 2 * J - c_xc * K + (1.0 - c_xc) * W;
    if (xcf.hf_exchange_coefficient() != 1.0) {
        gamma += W;
        if (world.rank() == 0) { print("gamma: += W"); }
    }
    //gamma.truncate();
    if (r_params.print_level() >= 1) {
        molresponse::end_timer(world, "gamma add", "gamma_truncate_add", iter_timing);
    }
    // project out ground state
    if (r_params.print_level() >= 1) { molresponse::start_timer(world); }
    QProjector<double, 3> projector(world, phi0);
    for (size_t i = 0; i < num_states; i++) {
        gamma.X[i] = projector(gamma.X[i]);
        gamma.Y[i] = projector(gamma.Y[i]);
    }
    if (r_params.print_level() >= 1) {
        molresponse::end_timer(world, "gamma_project", "gamma_project", iter_timing);
    }
    if (r_params.print_level() >= 20) {
        molresponse::start_timer(world);
        print_inner(world, "xJx", chi_alpha, J);
        print_inner(world, "xKx", chi_alpha, K);
        print_inner(world, "xWx", chi_alpha, W);
        print_inner(world, "xGammax", chi_alpha, gamma);
        molresponse::end_timer(world, "Print Expectation Creating Gamma:");
    }

    molresponse::start_timer(world);
    J.clear();
    j_x.clear();
    j_y.clear();
    K.clear();
    W.clear();
    chi_alpha.clear();
    phi0.clear();
    molresponse::end_timer(world, "Clear functions and set old pmap");
    if (world.size() > 1) {
        FunctionDefaults<3>::set_pmap(old_pmap);// ! DON'T FORGET !
    }
    gamma.truncate();
    return gamma;
    // Get sizes
}

auto ResponseBase::compute_gamma_static(World &world, const gamma_orbitals &gammaOrbitals,
                                        const XCOperator<double, 3> &xc) const -> X_space {

    // X contains the response vector that makes up the response gammaOrbitals at a
    // given order

    auto old_pmap = FunctionDefaults<3>::get_pmap();

    auto [xy, phi0] = orbital_load_balance(world, gammaOrbitals, r_params.loadbalparts());


    size_t num_states = xy.num_states();
    size_t num_orbitals = xy.num_orbitals();
    // shallow copy

    if (r_params.print_level() >= 1) { molresponse::start_timer(world); }

    X_space gamma(world, num_states, num_orbitals);
    // here I create the orbital products for elctron interaction terms
    vecfuncT phi_phi;
    vecfuncT x_phi;
    functionT temp_J;

    X_space W = X_space::zero_functions(world, num_states, num_orbitals);
    X_space J(world, num_states, num_orbitals);
    X_space K = X_space::zero_functions(world, num_states, num_orbitals);
    X_space KX = X_space::zero_functions(world, num_states, num_orbitals);
    X_space KY = X_space::zero_functions(world, num_states, num_orbitals);

    //     std::cout << "MPI BARRIER After create Zero functions gamma " << std::endl;
    //     world.mpi.Barrier();

    if (r_params.print_level() >= 1) {
        molresponse::end_timer(world, "gamma_zero_functions", "gamma_zero_functions", iter_timing);
    }

    // apply the exchange kernel to rho if necessary
    if (r_params.print_level() >= 1) { molresponse::start_timer(world); }

    if (r_params.print_level() >= 1) { molresponse::start_timer(world); }
    auto rho = make_density(world, xy);
    //auto rho = transition_density(world, phi0, xy.X, xy.X);

    if (r_params.print_level() >= 1) { molresponse::end_timer(world, "compute density J[omega]"); }

    // Create Coulomb potential on ground_orbitals

    /*
    auto compute_jx = [&, &phi0 = phi0](auto rho_alpha) {
        auto temp_J = apply(*shared_coulomb_operator, rho_alpha);
        return mul(world, temp_J, phi0);
    };
     */

    int b = 0;
    for (const auto &rho_b: rho) {
        auto temp_J = apply(*shared_coulomb_operator, rho_b);
        J.X[b++] = mul(world, temp_J, phi0);
    }
    //std::transform(rho.begin(), rho.end(), J.X.begin(), compute_jx);
    J.X.truncate_rf();
    J.Y = J.X.copy();

    if (r_params.print_level() >= 1) {
        molresponse::end_timer(world, "J[omega]", "J[omega]", iter_timing);
    }

    if (xcf.hf_exchange_coefficient() != 1.0) {
        auto compute_wx = [&, &phi0 = phi0](auto rho_alpha) {
            auto xc_rho = xc.apply_xc_kernel(rho_alpha);
            return mul(world, xc_rho, phi0);
        };
        if (r_params.print_level() >= 1) { molresponse::start_timer(world); }
        std::transform(rho.begin(), rho.end(), W.X.begin(), compute_wx);
        W.Y = W.X.copy();
        if (r_params.print_level() >= 1) {
            molresponse::end_timer(world, "XC[omega]", "XC[omega]", iter_timing);
        }
    }


    /*
    if (r_params.print_level() >= 1) { molresponse::start_timer(world); }

    std::transform(xy.X.begin(), xy.X.end(), KX.X.begin(),
                   [&](const auto &xi) { return newK(xi, phi0, phi0); });

    std::transform(xy.Y.begin(), xy.Y.end(), KY.X.begin(),
                   [&](const auto &yi) { return newK(phi0, yi, phi0); });


    K = KX + KY;
    world.gop.fence();

    if (r_params.print_level() >= 20) { print_inner(world, "old xK1x", xy, KX); }
    if (r_params.print_level() >= 20) { print_inner(world, "old xK2x", xy, KY); }
    if (r_params.print_level() >= 20) { print_inner(world, "old xKx", xy, K); }
    if (r_params.print_level() >= 1) {
        molresponse::end_timer(world, "old K[omega]", "K[omega]", iter_timing);
    }
     */
    if (r_params.print_level() >= 1) { molresponse::start_timer(world); }
    K = response_exchange_multiworld(phi0, xy, false);
    if (r_params.print_level() >= 1) {
        molresponse::end_timer(world, "K[omega]", "K[omega]", iter_timing);
    }
    if (r_params.print_level() >= 20) { print_inner(world, "new static KX", xy, K); }

    /*
    if (r_params.print_level() >= 1) { molresponse::start_timer(world); }
    K = response_exchange(phi0, xy, false);
    if (r_params.print_level() >= 20) { print_inner(world, "new static KX", xy, K); }
    if (r_params.print_level() >= 1) { molresponse::end_timer(world, "new K[omega]"); }
     */
    // for each response state we compute the Gamma response functions
    // trucate all response functions
    if (r_params.print_level() >= 1) { molresponse::start_timer(world); }
    /*
    J.truncate();
    KX.truncate();
    KY.truncate();
    W.truncate();
     */

    // update gamma functions
    gamma = 2 * J - K * xcf.hf_exchange_coefficient() + W;
    if (r_params.print_level() >= 1) {
        molresponse::end_timer(world, "gamma_truncate_add", "gamma_truncate_add", iter_timing);
    }
    gamma.truncate();

    // project out ground state
    if (r_params.print_level() >= 1) { molresponse::start_timer(world); }
    QProjector<double, 3> projector(world, phi0);
    for (size_t i = 0; i < num_states; i++) { gamma.X[i] = projector(gamma.X[i]); }
    gamma.Y = gamma.X.copy();
    if (r_params.print_level() >= 1) {
        molresponse::end_timer(world, "gamma_project", "gamma_project", iter_timing);
    }

    if (r_params.print_level() >= 1) { molresponse::start_timer(world); }
    J.clear();
    K.clear();
    W.clear();
    xy.clear();
    phi0.clear();

    if (world.size() > 1) {
        FunctionDefaults<3>::set_pmap(old_pmap);// ! DON'T FORGET !
    }

    if (r_params.print_level() >= 1) {
        molresponse::end_timer(world, "gamma_clear_functions", "gamma_clear_functions",
                               iter_timing);
    }
    // Done
    gamma.truncate();
    // gamma.truncate();
    return gamma;
    // Get sizes
}

auto ResponseBase::compute_gamma_tda(World &world, const gamma_orbitals &density,
                                     const XCOperator<double, 3> &xc) const -> X_space {

    auto [d_alpha, phi0] = orbital_load_balance(world, density, r_params.loadbalparts());
    std::shared_ptr<WorldDCPmapInterface<Key<3>>> oldpmap = FunctionDefaults<3>::get_pmap();
    size_t num_states = d_alpha.num_states();
    size_t num_orbitals = d_alpha.num_orbitals();

    if (r_params.print_level() >= 1) { molresponse::start_timer(world); }
    X_space gamma(world, num_states, num_orbitals);
    // x functions
    vector_real_function_3d phi_phi;
    real_function_3d temp_J;
    response_space J(world, num_states, num_orbitals);
    response_space k1_x(world, num_states, num_orbitals);
    response_space W(world, num_states, num_orbitals);
    if (r_params.print_level() >= 1) {
        molresponse::end_timer(world, "gamma_zero_functions", "gamma_zero_functions", iter_timing);
    }

    if (r_params.print_level() >= 1) { molresponse::start_timer(world); }

    auto rho = transition_densityTDA(world, phi0, d_alpha.X);

    auto compute_jx = [&, &phi0 = phi0](auto rho_alpha) {
        auto temp_J = apply(*shared_coulomb_operator, rho_alpha);
        temp_J.truncate();
        return mul(world, temp_J, phi0);
    };

    std::transform(rho.begin(), rho.end(), J.begin(), compute_jx);
    if (r_params.print_level() >= 1) {
        molresponse::end_timer(world, "J[omega]", "J[omega]", iter_timing);
    }

    // Create Coulomb potential on ground_orbitals
    if (xcf.hf_exchange_coefficient() != 1.0) {
        auto compute_wx = [&, &phi0 = phi0](auto rho_alpha) {
            auto xc_rho = xc.apply_xc_kernel(rho_alpha);
            return mul(world, xc_rho, phi0);
        };
        if (r_params.print_level() >= 1) { molresponse::start_timer(world); }
        // for every transition density apply the exchange kernel and multiply the
        // vector of orbitals
        std::transform(rho.begin(), rho.end(), W.begin(), compute_wx);
        W = W.copy();

        if (r_params.print_level() >= 1) {
            molresponse::end_timer(world, "XC[omega]", "XC[omega]", iter_timing);
        }
    }

    if (r_params.print_level() >= 1) { molresponse::start_timer(world); }

    for (size_t b = 0; b < num_states; b++)
    {
        vecfuncT x;
        x = d_alpha.X[b];
        k1_x[b] = newK(x, phi0, phi0);
    }

    if (r_params.print_level() >= 1)
    {
        molresponse::end_timer(world, "K[omega]", "K[omega]", iter_timing);
    }

    if (r_params.print_level() >= 1) { molresponse::start_timer(world); }
    k1_x.truncate_rf();
    J.truncate_rf();
    W.truncate_rf();

    gamma.X = (J * 2) - k1_x * xcf.hf_exchange_coefficient() + W;
    if (r_params.print_level() >= 1) {
        molresponse::end_timer(world, "gamma_truncate_add", "gamma_truncate_add", iter_timing);
    }

    if (r_params.print_level() >= 1) { molresponse::start_timer(world); }
    QProjector<double, 3> projector(world, ground_orbitals);
    for (size_t i = 0; i < num_states; i++) {
        gamma.X[i] = projector(gamma.X[i]);
        truncate(world, gamma.X[i]);
    }
    if (r_params.print_level() >= 1) {
        molresponse::end_timer(world, "gamma_project", "gamma_project", iter_timing);
    }

    if (r_params.print_level() >= 20) {
        print("------------------------ Gamma Functions Norms  ------------------");
        print("Gamma X norms");
        print(gamma.X.norm2());
    }

    if (r_params.print_level() >= 1) { molresponse::start_timer(world); }

    J.clear();
    k1_x.clear();
    W.clear();

    d_alpha.clear();
    phi0.clear();

    if (world.size() > 1) {
        FunctionDefaults<3>::set_pmap(oldpmap);// ! DON'T FORGET !
    }

    if (r_params.print_level() >= 1) {
        molresponse::end_timer(world, "gamma_clear_functions", "gamma_clear_functions",
                               iter_timing);
    }
    // Done
    world.gop.fence();
    return gamma;
}

auto ResponseBase::compute_lambda_X(World &world, const X_space &chi, XCOperator<double, 3> &xc,
                                    const std::string &calc_type) const -> X_space {
    // compute
    bool compute_Y = calc_type == "full";

    X_space Lambda_X;// = X_space(world, chi.num_states(), chi.num_orbitals());

    X_space F0X = compute_F0X(world, chi, xc, compute_Y);
    X_space Chi_truncated = chi.copy();
    Chi_truncated.truncate();

    X_space E0X = Chi_truncated.copy();
    E0X.truncate();
    E0X.X = E0X.X * hamiltonian;

    if (compute_Y) { E0X.Y = E0X.Y * hamiltonian; }
    if (r_params.print_level() >= 20) {
        auto e0_mx = inner(Chi_truncated, E0X);
        if (world.rank() == 0) {
            print("<X|E0|X>");
            print(e0_mx);
        }
    }
    // put it all together
    X_space gamma;
    // compute
    if (calc_type == "full") {
        gamma = compute_gamma_full(world, {chi, ground_orbitals}, xc);
    } else if (calc_type == "static") {
        gamma = compute_gamma_static(world, {chi, ground_orbitals}, xc);
    } else {
        gamma = compute_gamma_tda(world, {chi, ground_orbitals}, xc);
    }
    if (r_params.print_level() >= 20) {
        auto gamma_mx = inner(Chi_truncated, gamma);
        if (world.rank() == 0) {
            print("<X|gamma|X>");
            print(gamma_mx);
        }
    }

    Lambda_X = (F0X - E0X) + gamma;
    Lambda_X.truncate();
    if (r_params.print_level() >= 20) {
        auto lambda_mx = inner(Chi_truncated, Lambda_X);
        if (world.rank() == 0) {
            print("<X|lambda|X>");
            print(lambda_mx);
        }
    }

    return Lambda_X;
}

auto ResponseBase::compute_response_potentials(World &world, const X_space &chi,
                                               XCOperator<double, 3> &xc,
                                               const std::string &calc_type) const
        -> std::tuple<X_space, X_space, X_space> {
    // compute
    bool compute_Y = calc_type == "full";

    // first compute kinetic energy piece

    size_t m = chi.num_states();
    size_t n = chi.num_orbitals();
    X_space chi_copy = chi.copy();

    molresponse::start_timer(world);
    X_space T0X = X_space(world, m, n);
    T0X.X = T(world, chi_copy.X);
    if (compute_Y) { T0X.Y = T(world, chi_copy.Y); }
    if (r_params.print_level() >= 20) {
        print("inner <X|T0|X>");
        print(inner(chi_copy, T0X));
    }
    molresponse::end_timer(world, "TX", "TX", iter_timing);


    molresponse::start_timer(world);
    X_space E0X = chi_copy.copy();
    E0X.X = E0X.X * hamiltonian;
    if (compute_Y) { E0X.Y = E0X.Y * hamiltonian; }
    molresponse::end_timer(world, "E0X", "E0X", iter_timing);


    X_space V0X = compute_V0X(world, chi_copy, xc, compute_Y);

    // put it all together
    X_space gamma;
    // compute
    if (calc_type == "full") {
        gamma = compute_gamma_full(world, {chi, ground_orbitals}, xc);
    } else if (calc_type == "static") {
        gamma = compute_gamma_static(world, {chi, ground_orbitals}, xc);
    } else {
        gamma = compute_gamma_tda(world, {chi, ground_orbitals}, xc);
    }

    X_space Lambda_X(world, m, n);// = X_space(world, chi.num_states(), chi.num_orbitals());

    Lambda_X = (T0X + V0X - E0X) + gamma;


    return {Lambda_X, V0X, gamma};
}

// Returns the ground state potential applied to functions f
// (V0 f) V0=(Vnuc+J0-K0+W0)
// J0=J[ground_density]
// K0=K[ground_density]f
// EXC0=W[ground_density]
auto ResponseBase::compute_V0X(World &world, const X_space &X, const XCOperator<double, 3> &xc,
                               bool compute_Y) const -> X_space {
    if (r_params.print_level() >= 1) { molresponse::start_timer(world); }

    size_t m = X.num_states();
    size_t n = X.num_orbitals();
    X_space V0 = X_space(world, m, n);
    X_space K0 = X_space(world, m, n);
    real_function_3d v_nuc, v_j0, v_k0, v_xc;
    if (not r_params.store_potential()) {
        v_nuc = potential_manager->vnuclear();
        //v_nuc.truncate();
    } else {// Already pre-computed
        v_nuc = stored_v_nuc;
    }
    if (r_params.print_level() >= 1) {
        molresponse::end_timer(world, "V0_nuc", "V0_nuc", iter_timing);
    }
    // Coulomb Potential J0*f
    if (r_params.print_level() >= 1) { molresponse::start_timer(world); }

    if (not r_params.store_potential()) {
        // J^0 x^alpha
        v_j0 = apply(*shared_coulomb_operator, ground_density, true);
        v_j0.scale(2.0, true);
    } else {// Already pre-computed
        v_j0 = stored_v_coul;
    }
    if (r_params.print_level() >= 1) { molresponse::end_timer(world, "J[0]", "J[0]", iter_timing); }

    if (xcf.hf_exchange_coefficient() != 1.0) {
        if (r_params.print_level() >= 1) { molresponse::start_timer(world); }
        v_xc = xc.make_xc_potential();
        if (r_params.print_level() >= 1) {
            molresponse::end_timer(world, "XC[0]", "XC[0]", iter_timing);
        }
    } else {
        // make a zero function
        v_xc = Function<double, 3>(FunctionFactory<double, 3>(world).fence(false).initial_level(1));
    }
    if (r_params.print_level() >= 1) { molresponse::start_timer(world); }
    K0 = ground_exchange_multiworld(ground_orbitals, X, compute_Y);
    if (r_params.print_level() >= 1) { molresponse::end_timer(world, "K[0]", "K[0]", iter_timing); }

    if (r_params.print_level() >= 1) { molresponse::start_timer(world); }
    auto c_xc = xcf.hf_exchange_coefficient();
    real_function_3d v0 = v_j0 + v_nuc + (1 - c_xc) * v_xc;
    v0.truncate();
    double safety = 0.1;
    double vtol = safety * FunctionDefaults<3>::get_thresh();
    if (compute_Y) {
        auto x = to_response_matrix(X);
        auto vx = create_response_matrix(X.num_states(), X.num_orbitals());
        for (int b = 0; b < m; b++) { vx[b] = mul(world, v0, x[b], false); }
        world.gop.fence();
        V0 = to_X_space(vx);
        V0 += -c_xc * K0;
    } else {
        for (int b = 0; b < m; b++) { V0.X[b] = mul(world, v0, X.X[b], false); }
        world.gop.fence();
        V0.X += -c_xc * K0.X;
        V0.Y = V0.X.copy();
    }
    if (r_params.print_level() >= 20) { print_inner(world, "xV0x", X, V0); }
    if (r_params.print_level() >= 1) {
        molresponse::end_timer(world, "V0_add", "V0_add", iter_timing);
    }
    V0.truncate();// we are removing noise here
    return V0;
}

auto ResponseBase::compute_TX(World &world, const X_space &x, bool compute_Y) const -> X_space {
    if (r_params.print_level() >= 1) { molresponse::start_timer(world); }
    X_space T0X = X_space(world, x.num_states(), x.num_orbitals());

    real_derivative_3d Dx(world, 0);
    real_derivative_3d Dy(world, 1);
    real_derivative_3d Dz(world, 2);

    if (compute_Y) {
        auto t_xx = create_response_matrix(x.num_states(), x.num_orbitals());
        auto xx = to_response_matrix(x);
        int b = 0;
        for (const auto &xi: xx) {
            vecfuncT dvx = apply(world, Dx, xi, false);
            vecfuncT dvy = apply(world, Dy, xi, false);
            vecfuncT dvz = apply(world, Dz, xi, false);
            world.gop.fence();
            compress(world, dvx, false);
            compress(world, dvy, false);
            compress(world, dvz, false);
            world.gop.fence();
            vecfuncT dvx2 = apply(world, Dx, dvx, false);
            vecfuncT dvy2 = apply(world, Dy, dvy, false);
            vecfuncT dvz2 = apply(world, Dz, dvz, false);
            world.gop.fence();
            t_xx[b++] = (dvx2 + dvy2 + dvz2) * (-0.5);
        }
        T0X = to_X_space(t_xx);
    } else {
        int b = 0;
        for (const auto &xi: x.X) {
            vecfuncT dvx = apply(world, Dx, xi, false);
            vecfuncT dvy = apply(world, Dy, xi, false);
            vecfuncT dvz = apply(world, Dz, xi, false);
            world.gop.fence();
            compress(world, dvx, false);
            compress(world, dvy, false);
            compress(world, dvz, false);
            world.gop.fence();
            vecfuncT dvx2 = apply(world, Dx, dvx, false);
            vecfuncT dvy2 = apply(world, Dy, dvy, false);
            vecfuncT dvz2 = apply(world, Dz, dvz, false);
            world.gop.fence();
            T0X.X[b++] = (dvx2 + dvy2 + dvz2) * (-0.5);
        }
        T0X.Y = T0X.X.copy();
    }
    return T0X;
}
// Returns the ground state fock operator applied to functions f
auto ResponseBase::compute_F0X(World &world, const X_space &X, const XCOperator<double, 3> &xc,
                               bool compute_Y) const -> X_space {
    // Debugging output

    molresponse::start_timer(world);
    size_t m = X.num_states();
    size_t n = X.num_orbitals();

    X_space chi_copy = X.copy();
    // chi_copy.truncate();
    X_space F0X = X_space(world, m, n);
    X_space T0X = X_space(world, m, n);
    T0X.X = T(world, chi_copy.X);
    if (compute_Y) {
        T0X.Y = T(world, chi_copy.Y);
    } else {
        T0X.Y = T0X.X.copy();
    }
    if (r_params.print_level() >= 20) {
        auto tx_m = inner(chi_copy, T0X);
        if (world.rank() == 0) {
            print("_________________compute F0X _______________________");
            print("inner <X|T0|X>");
            print(tx_m);
        }
    }

    X_space V0X = compute_V0X(world, chi_copy, xc, compute_Y);
    if (r_params.print_level() >= 20) {
        auto vxm = inner(chi_copy, V0X);
        if (world.rank() == 0) {
            print("_________________compute F0X _______________________");
            print("inner <X|V0|X>");
            print(vxm);
        }
    }
    F0X = T0X + V0X;
    if (r_params.print_level() >= 20) {
        auto fxm = inner(chi_copy, F0X);
        if (world.rank() == 0) {
            print("_________________compute F0X _______________________");
            print("inner <X|F0|X>");
            print(fxm);
        }
    }

    molresponse::end_timer(world, "F0X:");
    // Done
    return F0X;
}

auto ResponseBase::compute_residual(World &world, const X_space &chi, const X_space &g_chi,
                                    const std::string &calc_type) -> residuals {
    if (r_params.print_level() >= 1) { molresponse::start_timer(world); }
    size_t m = chi.X.size();
    size_t n = chi.X.size_orbitals();
    bool compute_y = r_params.omega() != 0.0;
    //	compute residual
    Tensor<double> residual_norms;
    X_space res(world, m, n);
    if (compute_y) {
        res = g_chi - chi;
        res.truncate();
        residual_norms = res.norm2s();
    } else {
        res.X = g_chi.X - chi.X;
        res.X.truncate_rf();
        residual_norms = res.X.norm2();
    }
    if (r_params.print_level() >= 1) {
        molresponse::end_timer(world, "compute_bsh_residual", "compute_bsh_residual", iter_timing);
    }
    // Next calculate 2-norm of these vectors of differences
    return {res, residual_norms};
}

auto ResponseBase::kain_x_space_update(World &world, const X_space &chi,
                                       const X_space &residual_chi, response_solver &kain_x_space)
        -> X_space {
    if (r_params.print_level() >= 1) { molresponse::start_timer(world); }
    size_t m = chi.num_states();
    size_t n = chi.num_orbitals();
    X_space kain_update(world, m, n);
    response_matrix update(m);

    bool compute_y = r_params.omega() != 0.0;
    if (world.rank() == 0) { print("----------------Start Kain Update -----------------"); }
    if (compute_y) {
        auto x_vectors = to_response_matrix(chi);
        auto x_residuals = to_response_matrix(residual_chi);
        int b = 0;
        for (auto &kain_xb: kain_x_space) {
            update[b] = kain_xb.update(x_vectors[b], x_residuals[b]);
            b++;
        }
        world.gop.fence();
        kain_update = to_X_space(update);
    } else {
        int b = 0;
        for (auto &kain_xb: kain_x_space) {
            kain_update.X[b] = kain_xb.update(chi.X[b], residual_chi.X[b]);
            b++;
        }
    }
    if (world.rank() == 0) { print("----------------End Kain Update -----------------"); }
    if (r_params.print_level() >= 1) {
        molresponse::end_timer(world, "kain_x_update", "kain_x_update", iter_timing);
    }
    return kain_update;
}


void ResponseBase::x_space_step_restriction(World &world, const X_space &old_Chi, X_space &temp,
                                            bool restrict_y, const double &max_bsh_rotation) {
    size_t m = old_Chi.num_states();
    size_t n = old_Chi.num_orbitals();

    bool compute_y = r_params.omega() != 0.0;

    if (r_params.print_level() >= 1) { molresponse::start_timer(world); }
    print(max_bsh_rotation);
    if (world.rank() == 0) { print("----------------Start Step Restriction -----------------"); }
    if (compute_y) {
        auto diff = temp - old_Chi;
        auto m_old = to_response_matrix(old_Chi);
        auto m_new = to_response_matrix(temp);
        auto m_diff = to_response_matrix(diff);

        for (size_t b = 0; b < m; b++) {
            auto step_size = norm2(world, m_diff[b]);
            auto norm_xb = norm2(world, m_old[b]);
            auto max_step = max_bsh_rotation;//norm;//* norm_xb;
            if (world.rank() == 0) {
                print("---------------- step restriction :", b, " ------------------");
                if (world.rank() == 0) { print("X[b]: ", norm_xb); }
                if (world.rank() == 0) { print("deltaX[b]: ", step_size); }
                if (world.rank() == 0) { print("max_step = max_rotation*norm_X: ", max_step); }
            }
            if (step_size > max_step && step_size < 10000 * FunctionDefaults<3>::get_thresh()) {
                // and if the step size is less thant 10% the vector norm
                double s = .80 * max_step / step_size;
                if (world.rank() == 0) {
                    if (r_params.print_level() > 1)
                        print("  restricting step for response-state: ", b, " step size", s);
                }
                gaxpy(world, s, m_new[b], (1.0 - s), m_old[b], false);
            }
        }
    } else {
        auto diff = temp.X - old_Chi.X;
        for (size_t b = 0; b < m; b++) {
            auto step_size = norm2(world, diff[b]);
            auto norm_xb = norm2(world, old_Chi.X[b]);
            auto max_step = max_bsh_rotation;//norm;//* norm_xb;
            if (world.rank() == 0) {
                print("---------------- step restriction :", b, " ------------------");
                if (world.rank() == 0) { print("X[b]: ", norm_xb); }
                if (world.rank() == 0) { print("deltaX[b]: ", step_size); }
                if (world.rank() == 0) { print("max_step = max_rotation*norm_X: ", max_step); }
            }
            if (step_size > max_step && step_size < 10000 * FunctionDefaults<3>::get_thresh()) {
                // and if the step size is less thant 10% the vector norm
                double s = .80 * max_step / step_size;
                if (world.rank() == 0) {
                    if (r_params.print_level() > 1)
                        print("  restricting step for response-state: ", b, " step size", s);
                }
                gaxpy(world, s, temp.X[b], (1.0 - s), old_Chi.X[b], false);
            }
        }
    }
    if (world.rank() == 0) { print("----------------End Step Restriction -----------------"); }
    if (r_params.print_level() >= 1) {
        molresponse::end_timer(world, "x_space_restriction", "x_space_restriction", iter_timing);
    }
}

void ResponseBase::plotResponseOrbitals(World &world, size_t iteration,
                                        const response_space &x_response,
                                        const response_space &y_response,
                                        ResponseParameters const &responseParameters,
                                        GroundStateCalculation const &g_params) {


<<<<<<< HEAD
    std::string density_dir = "plots/";
    std::string orbital_dir = "plots/";
#ifdef MADCHEM_HAS_STD_FILESYSTEM
    //density_dir = "";
    //orbital_dir = "";
    std::filesystem::create_directories(density_dir);
    std::filesystem::create_directory(orbital_dir);
#else
    density_dir = "";
    orbital_dir = "";
=======
    std::string plot_dir = "plots/";
#ifdef MADCHEM_HAS_STD_FILESYSTEM
    std::filesystem::create_directories(plot_dir);
    //plot_dir = "";
#else
    plot_dir = "";
>>>>>>> 04adab9e
#endif

    // TESTING
    // get transition density
    // num orbitals
    size_t n = x_response[0].size();
    size_t m = x_response.size();

    real_function_3d rho0 = dot(world, ground_orbitals, ground_orbitals);
    std::vector<real_function_3d> rho1 =
            transition_density(world, ground_orbitals, x_response, y_response);
    std::string dir("xyz");
    // for plot_name size
    size_t buffSize = 500;
    char plot_name[buffSize];
    double Lp = std::min(responseParameters.L(), 24.0);
    // Doing line plots along each axis
    for (int d = 0; d < 3; d++) {
        // print ground_state
        plotCoords plt(d, Lp);
        // plot ground density
        if (iteration == 1) {
<<<<<<< HEAD
            auto d_i_path = density_dir + "rho0_%c_0.plot";
=======
            auto d_i_path = plot_dir + "rho0_%c_0.plot";
>>>>>>> 04adab9e
            snprintf(plot_name, buffSize, d_i_path.c_str(), dir[d]);
            plot_line(plot_name, 5001, plt.lo, plt.hi, rho0);
        }
        for (int i = 0; i < static_cast<int>(n); i++) {
            // print ground_state
            // plot gound_orbitals
<<<<<<< HEAD
            auto orb_i_path = orbital_dir + "phi0_%c_0_%d.plt";
=======
            auto orb_i_path = plot_dir + "phi0_%c_0_%d.plt";
>>>>>>> 04adab9e
            snprintf(plot_name, buffSize, orb_i_path.c_str(), dir[d], static_cast<int>(i));
            plot_line(plot_name, 5001, plt.lo, plt.hi, ground_orbitals[i]);
        }

        for (int b = 0; b < static_cast<int>(m); b++) {
            // plot rho1 direction d state b
<<<<<<< HEAD
            auto d_ib_path = density_dir + "rho1_%c_%d.plt";
=======
            auto d_ib_path = plot_dir + "rho1_%c_%d.plt";
>>>>>>> 04adab9e
            snprintf(plot_name, buffSize, d_ib_path.c_str(), dir[d],
                     static_cast<int>(b));
            plot_line(plot_name, 5001, plt.lo, plt.hi, rho1[b]);

            for (int i = 0; i < static_cast<int>(n); i++) {
                // print ground_state
<<<<<<< HEAD
                auto o_ibx_path = orbital_dir + "phix_%c_%d_%d.plt";
                auto o_iby_path = orbital_dir + "phiy_%c_%d_%d.plt";
=======
                auto o_ibx_path = plot_dir + "phix_%c_%d_%d.plt";
                auto o_iby_path = plot_dir + "phiy_%c_%d_%d.plt";
>>>>>>> 04adab9e
                snprintf(plot_name, buffSize, o_ibx_path.c_str(), dir[d],
                         static_cast<int>(b), static_cast<int>(i));
                plot_line(plot_name, 5001, plt.lo, plt.hi, x_response[b][i]);

                // plot y function  y_dir_b_i__k_iter
                snprintf(plot_name, buffSize, o_iby_path.c_str(), dir[d],
                         static_cast<int>(b), static_cast<int>(i));
                plot_line(plot_name, 5001, plt.lo, plt.hi, y_response[b][i]);
            }
        }
    }
    world.gop.fence();

    // END TESTING
}

void PlotGroundDensityVTK(World &world, const ResponseBase &calc) {

    auto [ground_calc, molecule, r_params] = calc.get_parameter();
    auto ground_orbitals = calc.get_orbitals();

    if (r_params.plot_initial()) {
        if (world.rank() == 0) print("\n   Plotting ground state densities.\n");
        if (r_params.plot_l() > 0.0)
            do_vtk_plots(world, int(r_params.plot_pts()), r_params.plot_l(), 0,
                         int(r_params.num_orbitals()), molecule, square(world, ground_orbitals),
                         "ground");
        else
            do_vtk_plots(world, int(r_params.plot_pts()), r_params.L() / 2.0, 0,
                         int(r_params.num_orbitals()), molecule, square(world, ground_orbitals),
                         "ground");
    }
}

/// Push back empty json onto "protocol_data" field
/// Writes protocol to that new field
/// Sets up the iteration data json with an empty {}
/// TODO This can work for any madness iteration therefore maybe I should move
/// it \param j \param proto
void protocol_to_json(json &j, const double proto) {
    j["protocol_data"].push_back({});
    auto proto_index = j["protocol_data"].size() - 1;
    j["protocol_data"][proto_index]["proto"] = proto;
    j["protocol_data"][proto_index]["k"] = FunctionDefaults<3>::get_k();
    j["protocol_data"][proto_index]["iter_data"] = {};
}

void ResponseBase::function_data_to_json(json &j_mol_in, size_t iter, const Tensor<double> &x_norms,
                                         const Tensor<double> &x_abs_norms,
                                         const Tensor<double> &rho_norms,
                                         const Tensor<double> &rho_abs_norms) {
    json j = {};

    j["iter"] = iter;

    j["x_norms"] = tensor_to_json(x_norms);
    j["x_abs_error"] = tensor_to_json(x_abs_norms);

    j["rho_norms"] = tensor_to_json(rho_norms);
    j["rho_abs_error"] = tensor_to_json(rho_abs_norms);


    auto index = j_mol_in["protocol_data"].size() - 1;
    j_mol_in["protocol_data"][index]["iter_data"].push_back(j);
}

void ResponseBase::solve(World &world) {
    // Get start time
    molresponse::start_timer(world);

    // Plotting input orbitals
    if (r_params.plot_initial()) { PlotGroundDensityVTK(world, *this); }
    const auto protocol = r_params.protocol();
    if (world.rank() == 0) {
        print("Response State Calculation for the following protocols");
        print("Protocol: ", protocol);
    }
    bool first_protocol = true;
    for (const auto &iter_thresh: protocol) {
        // We set the protocol and function defaults here for the given threshold of
        set_protocol(world, iter_thresh);
        if (world.rank() == 0) { print("Successfully set protocol"); }
        // protocol
        if (first_protocol) {
            if (r_params.restart()) {
                if (world.rank() == 0) {
                    print("   Restarting from file:", r_params.restart_file());
                }
                load(world, r_params.restart_file());
                first_protocol = false;
            } else {
                this->initialize(world);
                if (world.rank() == 0) { print("Successfully initialized "); }
            }
            check_k(world, iter_thresh, FunctionDefaults<3>::get_k());
            if (world.rank() == 0) { print("Successfully check K first initialization "); }
            first_protocol = false;
        } else {
            check_k(world, iter_thresh, FunctionDefaults<3>::get_k());
            if (world.rank() == 0) { print("Successfully check K not first initialization "); }
        }
        protocol_to_json(j_molresponse, iter_thresh);
        // Now actually ready to iterate...
        this->iterate(world);
    }
    // At this point we should know if calc converged maybe add a flag to response.json which states if it has
    converged_to_json(j_molresponse);
    if (r_params.plot()) {
        auto r_matrix = to_response_matrix(Chi);
        do_response_orbital_vtk_plots(world, r_params.plot_pts(), r_params.L(), molecule,
                                      ground_orbitals, r_matrix);
        auto response_densities = make_density(world, Chi);
        do_response_density_vtk_plots(world, r_params.plot_pts(), r_params.L(), molecule,
                                      ground_density, response_densities);
    }


    // Plot the response function if desired
}

void check_k(World &world, X_space &Chi, double thresh = FunctionDefaults<3>::get_thresh(),
             int k = FunctionDefaults<3>::get_k()) {
    if (0 != Chi.X.size())
    {
        if (FunctionDefaults<3>::get_k() != Chi.X[0].at(0).k()) {
            // Project all x components into correct k

            for (auto &xi: Chi.X) {
                reconstruct(world, xi);
                for (auto &xij: xi) {
                    xij = project(xij, FunctionDefaults<3>::get_k(), thresh, false);
                }
                world.gop.fence();
            }
            for (auto &yi: Chi.Y) {
                reconstruct(world, yi);
                for (auto &yij: yi) {
                    yij = project(yij, FunctionDefaults<3>::get_k(), thresh, false);
                }
                world.gop.fence();
            }
            Chi.truncate();
        }
    }
}

///  @brief Adds random noise to functions in response space
///
///
///
/// \param world
/// \param f
/// \param magnitude
/// \return
auto add_randomness(World &world, const response_space &f, double magnitude) -> response_space {
    // Copy input functions
    response_space f_copy = f.copy();

    // Lambda function to add in noise
    auto noise = [](const Key<3> &key, Tensor<double> &x) mutable {
        Tensor<double> y(x.size());
        y.fillrandom();
        // y.scale(magnitude);
        y.scale(1e3);
        x = x + y;
        // x(0,0,0) += y(0,0,0)-0.5;
    };
    // TODO
    // Go through each function in f_copy and add in random noise

    for (auto &fi: f_copy) {
        for (auto &fij: fi) { fij.unaryop(noise); }
    }
    // Done
    return f_copy;
}

/***
 * @brief normalize a single response space
 *
 * \note a single response space consists of only x or y states
 *
 *
 * @param world
 * @param f
 */
void normalize(World &world, response_space &f) {
    // Run over rows
    for (auto &fi: f) {
        double norm = inner(fi, fi);
        norm = sqrt(norm);
        // Doing this to deal with zero functions.
        // Maybe not smrt.
        if (norm == 0) continue;
        // And scale
        fi = fi * (1.0 / norm);
    }
}

void normalize(World &world, X_space &Chi) {
    // Run over rows

    for (size_t i = 0; i < Chi.num_states(); i++) {
        // Get the normalization constant
        // (Sum included inside inner)
        double norm_x = inner(Chi.X[i], Chi.X[i]);
        double norm_y = inner(Chi.Y[i], Chi.Y[i]);
        double norm = sqrt(norm_x - norm_y);
        // Doing this to deal with zero functions.
        // Maybe not smrt.
        if (norm == 0) continue;
        Chi.X[i] = Chi.X[i] * (1.0 / norm);
        Chi.Y[i] = Chi.Y[i] * (1.0 / norm);
    }
}

auto solid_harmonics(World &world, int n) -> std::map<std::vector<int>, real_function_3d> {
    // Container to return
    std::map<std::vector<int>, real_function_3d> result;

    // Create the basic x, y, z, constant and zero
    real_function_3d x = real_factory_3d(world).functor(
            real_functor_3d(new MomentFunctor(std::vector<int>{1, 0, 0})));
    real_function_3d y = real_factory_3d(world).functor(
            real_functor_3d(new MomentFunctor(std::vector<int>{0, 1, 0})));
    real_function_3d z = real_factory_3d(world).functor(
            real_functor_3d(new MomentFunctor(std::vector<int>{0, 0, 1})));
    real_function_3d c = real_factory_3d(world).functor(
            real_functor_3d(new MomentFunctor(std::vector<int>{0, 0, 0})));
    real_function_3d zero = real_factory_3d(world);

    // Add in first few, since they're simple
    // Assuming n >= 1
    result[std::vector<int>{0, 0}] = copy(c);
    result[std::vector<int>{0, -1}] = zero;
    result[std::vector<int>{0, 1}] = zero;
    result[std::vector<int>{-1, 0}] = zero;

    // Generate the solid harmonics recursively from here
    for (int l = 0; l < n; l++) {
        // Calculate ends of this row first
        result[std::vector<int>{l + 1, l + 1}] =
                sqrt(pow(2, kronecker(l, 0) * (2 * l) / (2 * l + 1))) *
                (x * result[std::vector<int>{l, l}] -
                 (1 - kronecker(l, 0) * y * result[std::vector<int>{l, -l}]));
        result[std::vector<int>{l + 1, -l - 1}] =
                sqrt(pow(2, kronecker(l, 0) * (2 * l) / (2 * l + 1))) *
                (y * result[std::vector<int>{l, l}] +
                 (1 - kronecker(l, 0) * x * result[std::vector<int>{l, -l}]));

        // Formula below calls for some functions that don't exist.
        // Need zeroes where that would occur
        result[std::vector<int>{l + 1, l + 2}] = zero;
        result[std::vector<int>{l + 1, -l - 2}] = zero;

        // Run over quantum number m
        for (int m = -l; m < l + 1; m++) {
            // Calculate remaining terms
            result[std::vector<int>{l + 1, m}] =
                    1.0 / std::sqrt((l + m + 1) * (l - m + 1)) *
                    ((2 * l + 1) * z * result[std::vector<int>{l, m}] -
                     sqrt((l + m) * (l - m)) * (x * x + y * y + z * z) *
                             result[std::vector<int>{l - 1, m}]);
        }
    }

    // Get rid of any zero functions we added
    for (auto it = result.begin(); it != result.end();) {
        if (it->second.norm2() == 0) it = result.erase(it);
        else
            ++it;
    }

    // Also get rid of the constant
    result.erase(std::vector<int>{0, 0});

    // Done
    return result;
}


vector_real_function_3d transition_density(World &world, const vector_real_function_3d &orbitals,
                                           const response_space &x, const response_space &y) {
    // Get sizes
    // Check sizes and then run the algorithm
    //size_t m = x.size();
    // auto xx = x.copy();
    //  auto yy = y.copy();
    // auto phi0 = copy(world, orbitals);
    //world.gop.fence();

    //xx.truncate_rf();
    // yy.truncate_rf();
    //truncate(world, phi0);
    std::vector<real_function_3d> densities = zero_functions<double, 3>(world, x.size(), true);


    // Return container
    auto compute_density = [&world, &orbitals](const auto &x_alpha, const auto &y_alpha) {
        /*
        for (const auto &xij: x_alpha) {
            print("xij !!", xij.max_depth(), " ", (void *) xij.get_impl().get());
        }
         */
        auto dx = dot(world, x_alpha, orbitals, true);
        /*
        for (const auto &yij: y_alpha) {
            print("yij !!", yij.max_depth(), " ", (void *) yij.get_impl().get());
        }*/
        auto dy = dot(world, orbitals, y_alpha, true);
        return dx + dy;
    };

    /*
    for (const auto &phi_i: orbitals) {
        print("phi_i !!", phi_i.max_depth(), " ", (void *) phi_i.get_impl().get());
    }
     */
    std::transform(x.begin(), x.end(), y.begin(), densities.begin(), compute_density);
    world.gop.fence();
    //truncate(world, densities, FunctionDefaults<3>::get_thresh(), true);
    return densities;
}

/***
 * @brief returns orbitals and response functions with new p map
 *
 * @param world
 * @param psi0
 * @param X
 * @param load_balance
 * @return
 */
auto ResponseBase::orbital_load_balance(World &world, const gamma_orbitals &gammaOrbitals,
                                        const double load_balance) -> gamma_orbitals {

    auto X = std::get<0>(gammaOrbitals);
    auto psi0 = std::get<1>(gammaOrbitals);

    size_t m = X.num_states();
    size_t n = X.num_orbitals();

    if (world.size() > 1) {
        molresponse::start_timer(world);
        LoadBalanceDeux<3> lb(world);

        for (const auto &phi0_i: psi0) { lb.add_tree(phi0_i, lbcost<double, 3>(1.0, 8.0), false); }
        for (const auto &xi: X.X) {
            for (const auto &xij: xi) { lb.add_tree(xij, lbcost<double, 3>(1.0, 8.0), false); }
        }
        for (const auto &yi: X.Y) {
            for (const auto &yij: yi) { lb.add_tree(yij, lbcost<double, 3>(1.0, 8.0), false); }
        }
        world.gop.fence();
        // newpamap is the new pmap just based on the orbitals
        auto new_process_map = lb.load_balance(load_balance);
        // default process map
        // We set the new_process_map
        FunctionDefaults<3>::set_pmap(new_process_map);// set default to be new

        world.gop.fence();
        // copy orbitals using new pmap
        auto X_copy = X.copy(new_process_map, true);
        auto psi0_copy = copy(world, psi0, new_process_map, true);

        molresponse::end_timer(world, "Gamma Orbital Load Balance");
        return {X_copy, psi0_copy};
    } else {
        // return a copy with the same process map since we only have one world
        return {X.copy(), copy(world, psi0)};
    }
}

void ResponseBase::analyze_vectors(World &world, const vecfuncT &x,
                                   const std::string &response_state) {
    molresponse::start_timer(world);
    AtomicBasisSet sto3g("sto-3g");
    vecfuncT ao = project_ao_basis(world, sto3g);

    tensorT C = matrix_inner(world, ao, x);
    int nmo1 = x.size();
    tensorT rsq, dip(3, nmo1);
    {
        functionT frsq = factoryT(world).f(rsquared).initial_level(4);
        // <x r^2 x>
        //<x[i] | r^2 | x[i]>
        rsq = inner(world, x, mul_sparse(world, frsq, x, vtol));
        for (int axis = 0; axis < 3; ++axis) {
            // x y z
            functionT fdip = factoryT(world)
                                     .functor(functorT(new madness::DipoleFunctor(axis)))
                                     .initial_level(4);
            dip(axis, _) = inner(world, x, mul_sparse(world, fdip, x, vtol));
            //<x r^2 x> - <x|x|x>^2-<x|y|x>^2-<x|z|x>^2
            for (int i = 0; i < nmo1; ++i) rsq(i) -= dip(axis, i) * dip(axis, i);
        }
    }
    molresponse::end_timer(world, "Analyze vectors");

    long nmo = x.size();
    size_t ncoeff = 0;
    for (long i = 0; i < nmo; ++i) {
        size_t ncoeffi = x[i].size();
        ncoeff += ncoeffi;
        if (world.rank() == 0 and (r_params.print_level() > 1)) {
            print(response_state + " orbital : ", i);

            printf("ncoeff=%.2e:", (double) ncoeffi);

            printf("center=(%.2f,%.2f,%.2f) : radius=%.2f\n", dip(0, i), dip(1, i), dip(2, i),
                   sqrt(rsq(i)));
            sto3g.print_anal(molecule, C(i, _));
            printf("total number of coefficients = %.8e\n\n", double(ncoeff));
        }
    }
}

auto ResponseBase::project_ao_basis_only(World &world, const AtomicBasisSet &aobasis,
                                         const Molecule &mol) -> vecfuncT {
    vecfuncT ao = vecfuncT(aobasis.nbf(mol));
    for (int i = 0; i < aobasis.nbf(mol); ++i) {
        functorT aofunc(new madchem::AtomicBasisFunctor(aobasis.get_atomic_basis_function(mol, i)));
        ao[i] = factoryT(world).functor(aofunc).truncate_on_project().nofence().truncate_mode(1);
    }
    world.gop.fence();
    truncate(world, ao);
    madness::normalize(world, ao);
    return ao;
}

auto ResponseBase::project_ao_basis(World &world, const AtomicBasisSet &aobasis) -> vecfuncT {
    // Make at_to_bf, at_nbf ... map from atom to first bf on atom, and nbf/atom
    std::vector<int> at_to_bf, at_nbf;
    aobasis.atoms_to_bfn(molecule, at_to_bf, at_nbf);

    return project_ao_basis_only(world, aobasis, molecule);
}

void ResponseBase::output_json() {
    time_data.to_json(j_molresponse);
    auto print_time = std::chrono::system_clock::now();
    auto in_time_t = std::chrono::system_clock::to_time_t(print_time);
    std::stringstream ss;
    ss << std::put_time(std::localtime(&in_time_t), "%Y-%m-%d %X");
    print(ss.str());

    nlohmann::json calc_precision = {};
    calc_precision["dconv"] = r_params.dconv();
    calc_precision["thresh"] = FunctionDefaults<3>::get_thresh();
    calc_precision["k"] = FunctionDefaults<3>::get_k();
    j_molresponse["precision"] = calc_precision;
    nlohmann::json timing = {};
    timing["datetime"] = ss.str();
    timing["wall_time"] = wall_time();
    timing["cpu_time"] = cpu_time();
    j_molresponse["time_data"] = timing;
    std::ofstream ofs("response_base.json");
    ofs << std::setw(4) << j_molresponse;
}

void ResponseBase::converged_to_json(json &j) { j["converged"] = converged; }

void ResponseBase::print_inner(World &world, const std::string &name, const X_space &left,
                               const X_space &right) {
    auto m_val = inner(left, right);
    world.gop.fence();
    if (world.rank() == 0) {
        print(name);
        print(m_val);
    }
}


auto transition_densityTDA(World &world, const vector_real_function_3d &orbitals,
                           const response_space &x) -> vector_real_function_3d {

    // Get sizes
    size_t m = x.size();

    auto xx = x;
    auto phi0 = copy(world, orbitals);

    xx.truncate_rf();
    truncate(world, phi0);

    std::vector<real_function_3d> densities = zero_functions<double, 3>(world, m);

    // dot xi with phi0
    auto f = [&world, &phi0](auto xi) { return dot(world, xi, phi0); };

    // for each vector is response space x dot and
    std::transform(x.begin(), x.end(), densities.begin(), f);

    truncate(world, densities);
    world.gop.fence();
    return densities;
}

// Transforms the given matrix of functions according to the give
// transformation matrix. Used to update orbitals / potential
response_space transform(World &world, const response_space &f, const Tensor<double> &U) {
    // Return container
    response_space result;

    // Go element by element
    for (unsigned int i = 0; i < f.size(); i++) {
        // Temp for the result of one row
        std::vector<real_function_3d> temp =
                zero_functions_compressed<double, 3>(world, f[0].size());

        for (unsigned int j = 0; j < f.size(); j++) { gaxpy(world, 1.0, temp, U(j, i), f[j]); }

        // Add to temp to result
        result.push_back(temp);
    }

    result.truncate_rf();

    // Done
    return result;
}

auto transform(World &world, const X_space &x, const Tensor<double> &U) -> X_space {
    // Return container
    X_space result(world, x.num_states(), x.num_orbitals());

    result.X = transform(world, x.X, U);
    result.Y = transform(world, x.Y, U);
    // Done
    return result;
}

auto expectation(World &world, const response_space &A, const response_space &B) -> Tensor<double> {
    // Get sizes
    MADNESS_ASSERT(!A[0].empty());
    MADNESS_ASSERT(A[0].size() == B[0].size());

    size_t dim_1 = A.size();
    size_t dim_2 = A[0].size();
    // Need to take transpose of each input ResponseFunction
    response_space A_t(world, dim_2, dim_1);
    response_space B_t(world, dim_2, dim_1);
    for (size_t i = 0; i < dim_1; i++) {
        for (size_t j = 0; j < dim_2; j++) {
            A_t[j][i] = A[i][j];
            B_t[j][i] = B[i][j];
        }
    }
    // Container for result
    Tensor<double> result(dim_1, dim_1);
    /**
   * @brief
   * [x1 x2 x3]T[x1 x2 x3]
   *
   */
    // Run over dimension two
    // each vector in orbital has dim_1 response functoins associated
    for (size_t p = 0; p < dim_2; p++) { result += matrix_inner(world, A_t[p], B_t[p]); }

    // Done
    return result;
}

void print_norms(World &world, const response_space &f) {

    print(f[0].size());
    Tensor<double> norms(f.size() * f[0].size());
    // Calc the norms
    long i = 0;
    for (const auto &fi: f) {

        for (const auto &fij: fi) { norms(i++) = fij.norm2(); }
    }
    norms = norms.reshape(f.size(), f[0].size());
    // Print em in a smart way
    if (world.rank() == 0) print(norms);
}

response_space select_functions(World &world, response_space f, Tensor<double> &energies, size_t k,
                                size_t print_level) {
    // Container for result
    response_space answer;

    // Debugging output
    if (print_level >= 1) {
        if (world.rank() == 0)
            print("\n   Selecting the", k, "lowest excitation energy components.\n");
    }

    // Get rid of extra functions and save
    // the first k
    while (f.size() > k) f.pop_back();
    answer = f;
    answer.truncate_rf();

    // Get rid of extra energies and save
    // the first k
    energies = energies(Slice(0, k - 1));

    // Basic output
    if (print_level >= 1) {
        if (world.rank() == 0) print("   The selected components have excitation energies:");
        if (world.rank() == 0) print(energies);
    }

    // Done
    return answer;
}

void sort(World &world, Tensor<double> &vals, response_space &f) {
    // Get relevant sizes
    size_t k = vals.size();

    // Copy everything...
    response_space f_copy(f);
    Tensor<double> vals_copy = copy(vals);
    Tensor<double> vals_copy2 = copy(vals);

    // Now sort vals_copy
    std::sort(vals_copy.ptr(), vals_copy.ptr() + vals_copy.size());

    // Now sort the rest of the things, using the sorted energy list
    // to find the correct indices
    for (size_t i = 0; i < k; i++) {
        // Find matching index in sorted vals_copy
        size_t j = 0;
        while (fabs(vals_copy(i) - vals_copy2(j)) > 1e-8 && j < k) j++;

        // Put corresponding function, difference function, value residual and
        // value in the correct place
        f[i] = f_copy[j];
        vals(i) = vals_copy(i);

        // Change the value of vals_copy2[j] to help deal with duplicates?
        vals_copy2(j) = 10000.0;
    }
}

// Sorts the given tensor of eigenvalues and
// response functions
void sort(World &world, Tensor<double> &vals, X_space &f) {
    // Get relevant sizes
    size_t k = vals.size();

    // Copy everything...
    X_space f_copy(f);
    Tensor<double> vals_copy = copy(vals);
    Tensor<double> vals_copy2 = copy(vals);

    // Now sort vals_copy
    std::sort(vals_copy.ptr(), vals_copy.ptr() + vals_copy.size());

    // Now sort the rest of the things, using the sorted energy list
    // to find the correct indices
    for (size_t i = 0; i < k; i++) {
        // Find matching index in sorted vals_copy
        size_t j = 0;
        while (fabs(vals_copy(i) - vals_copy2(j)) > 1e-8 && j < k) j++;

        // Put corresponding function, difference function, value residual and
        // value in the correct place
        f.X[i] = f_copy.X[j];
        f.Y[i] = f_copy.Y[j];

        vals(i) = vals_copy(i);

        // Change the value of vals_copy2[j] to help deal with duplicates?
        vals_copy2(j) = 10000.0;
    }
}

auto gram_schmidt(World &world, const response_space &f) -> response_space {
    // Sizes inferred
    size_t m = f.size();

    // Return container
    response_space result = f.copy();

    // Orthogonalize
    for (size_t j = 0; j < m; j++) {
        // Need to normalize the row
        double norm = norm2(world, result[j]);

        // Now scale each entry
        scale(world, result[j], 1.0 / norm);

        // Project out from the rest of the vectors
        for (size_t k = j + 1; k < m; k++) {
            // Temp function to hold the sum
            // of inner products
            // vmra.h function, line 627
            double temp = inner(result[j], result[k]);

            // Now subtract
            gaxpy(world, 1.0, result[k], -temp, result[j]);
        }
    }
    result.truncate_rf();

    // Done
    return result;
}

auto make_xyz_functions(World &world) -> vector_real_function_3d {
    // Container to return

    // Create the basic x, y, z, constant and zero
    real_function_3d x = real_factory_3d(world).functor(
            real_functor_3d(new MomentFunctor(std::vector<int>{1, 0, 0})));
    real_function_3d y = real_factory_3d(world).functor(
            real_functor_3d(new MomentFunctor(std::vector<int>{0, 1, 0})));
    real_function_3d z = real_factory_3d(world).functor(
            real_functor_3d(new MomentFunctor(std::vector<int>{0, 0, 1})));

    std::vector<real_function_3d> funcs = {x, y, z};
    return funcs;
}

// Here i should print some information about the calculation we are
// about to do
response_timing::response_timing() : iter(0) {

    wall_time_data.insert({"iter_total", std::vector<double>(0)});
    wall_time_data.insert({"update", std::vector<double>(0)});
    wall_time_data.insert({"compute_V0X", std::vector<double>(0)});
    wall_time_data.insert({"compute_E0X", std::vector<double>(0)});
    wall_time_data.insert({"compute_ThetaX_add", std::vector<double>(0)});
    wall_time_data.insert({"compute_ThetaX", std::vector<double>(0)});
    wall_time_data.insert({"gamma_compute", std::vector<double>(0)});
    wall_time_data.insert({"gamma_zero_functions", std::vector<double>(0)});
    wall_time_data.insert({"gamma_truncate_add", std::vector<double>(0)});
    wall_time_data.insert({"gamma_project", std::vector<double>(0)});
    wall_time_data.insert({"gamma_clear_functions", std::vector<double>(0)});
    wall_time_data.insert({"J[omega]", std::vector<double>(0)});
    wall_time_data.insert({"XC[omega]", std::vector<double>(0)});
    wall_time_data.insert({"K[omega]", std::vector<double>(0)});
    wall_time_data.insert({"bsh_update", std::vector<double>(0)});
    wall_time_data.insert({"compute_bsh_residual", std::vector<double>(0)});
    wall_time_data.insert({"kain_x_update", std::vector<double>(0)});
    wall_time_data.insert({"x_space_restriction", std::vector<double>(0)});
    wall_time_data.insert({"V0_nuc", std::vector<double>(0)});
    wall_time_data.insert({"J[0]", std::vector<double>(0)});
    wall_time_data.insert({"XC[0]", std::vector<double>(0)});
    wall_time_data.insert({"K[0]", std::vector<double>(0)});
    wall_time_data.insert({"V0_add", std::vector<double>(0)});
    wall_time_data.insert({"make_density_old", std::vector<double>(0)});
    wall_time_data.insert({"make_density_new", std::vector<double>(0)});
    wall_time_data.insert({"copy_response_data", std::vector<double>(0)});
    wall_time_data.insert({"TX", std::vector<double>(0)});
    wall_time_data.insert({"E0X", std::vector<double>(0)});
    wall_time_data.insert({"E0mDX", std::vector<double>(0)});
    wall_time_data.insert({"subspace_reduce", std::vector<double>(0)});
    wall_time_data.insert({"diagonalize_response_matrix", std::vector<double>(0)});

    cpu_time_data.insert({"iter_total", std::vector<double>(0)});
    cpu_time_data.insert({"update", std::vector<double>(0)});
    cpu_time_data.insert({"compute_V0X", std::vector<double>(0)});
    cpu_time_data.insert({"compute_E0X", std::vector<double>(0)});
    cpu_time_data.insert({"compute_ThetaX_add", std::vector<double>(0)});
    cpu_time_data.insert({"compute_ThetaX", std::vector<double>(0)});
    cpu_time_data.insert({"gamma_compute", std::vector<double>(0)});
    cpu_time_data.insert({"gamma_zero_functions", std::vector<double>(0)});
    cpu_time_data.insert({"gamma_truncate_add", std::vector<double>(0)});
    cpu_time_data.insert({"gamma_project", std::vector<double>(0)});
    cpu_time_data.insert({"gamma_clear_functions", std::vector<double>(0)});
    cpu_time_data.insert({"J[omega]", std::vector<double>(0)});
    cpu_time_data.insert({"XC[omega]", std::vector<double>(0)});
    cpu_time_data.insert({"K[omega]", std::vector<double>(0)});
    cpu_time_data.insert({"bsh_update", std::vector<double>(0)});
    cpu_time_data.insert({"compute_bsh_residual", std::vector<double>(0)});
    cpu_time_data.insert({"kain_x_update", std::vector<double>(0)});
    cpu_time_data.insert({"x_space_restriction", std::vector<double>(0)});
    cpu_time_data.insert({"V0_nuc", std::vector<double>(0)});
    cpu_time_data.insert({"J[0]", std::vector<double>(0)});
    cpu_time_data.insert({"XC[0]", std::vector<double>(0)});
    cpu_time_data.insert({"K[0]", std::vector<double>(0)});
    cpu_time_data.insert({"V0_add", std::vector<double>(0)});
    cpu_time_data.insert({"make_density_old", std::vector<double>(0)});
    cpu_time_data.insert({"make_density_new", std::vector<double>(0)});
    cpu_time_data.insert({"copy_response_data", std::vector<double>(0)});
    cpu_time_data.insert({"TX", std::vector<double>(0)});
    cpu_time_data.insert({"E0X", std::vector<double>(0)});
    cpu_time_data.insert({"E0mDX", std::vector<double>(0)});
    cpu_time_data.insert({"subspace_reduce", std::vector<double>(0)});
    cpu_time_data.insert({"diagonalize_response_matrix", std::vector<double>(0)});
}

void response_timing::print_data() {

    for (const auto &[key, value]: wall_time_data) { print(key, " : ", value); }
    for (const auto &[key, value]: cpu_time_data) { print(key, " : ", value); }
}

/**
 * add the pair of s wall_time and cpu_time to the time_data and wall_data maps
 *
 * values.first=wall_time
 * values.second=cpu_time
 * @param values
 */
void response_timing::add_data(std::map<std::string, std::pair<double, double>> values) {
    //   print("ADDING DATA");
    iter++;
    std::for_each(wall_time_data.begin(), wall_time_data.end(), [&values](auto &v) {
        // print(v.first, " : ", values[v.first]);
        v.second.push_back(values[v.first].first);// .first to get first value of pair wall_time
    });

    std::for_each(cpu_time_data.begin(), cpu_time_data.end(), [&values](auto &v) {
        //print(v.first, " : ", values[v.first]);
        v.second.push_back(values[v.first].second);// .first to get first value of pair wall_time
    });
}

void response_timing::to_json(json &j) {

    //::print("FREQUENCY TIME DATA TO JSON");

    j["time_data"] = json();
    j["time_data"]["iterations"] = iter;


    j["time_data"]["wall_time"] = json();
    for (const auto &e: wall_time_data) { j["time_data"]["wall_time"][e.first] = e.second; }

    j["time_data"]["cpu_time"] = json();
    for (const auto &e: cpu_time_data) { j["time_data"]["cpu_time"][e.first] = e.second; }
}<|MERGE_RESOLUTION|>--- conflicted
+++ resolved
@@ -236,15 +236,11 @@
     auto new_hamiltonian = T + phiVphi;
 
     for (int64_t i = 0; i < new_hamiltonian.dim(0); i++) {
-<<<<<<< HEAD
-        for (int64_t j = i + 1; j < new_hamiltonian.dim(1); j++) {
-=======
         for (int64_t j = i + 1; j < new_hamiltonian.dim(1); j++)
         {
             //      print(i, j);
             //      print(xAx(i, j));
             //     print(xAx(j, i));
->>>>>>> 04adab9e
             new_hamiltonian(j, i) = new_hamiltonian(i, j);
         }
     }
@@ -1260,25 +1256,12 @@
                                         GroundStateCalculation const &g_params) {
 
 
-<<<<<<< HEAD
-    std::string density_dir = "plots/";
-    std::string orbital_dir = "plots/";
-#ifdef MADCHEM_HAS_STD_FILESYSTEM
-    //density_dir = "";
-    //orbital_dir = "";
-    std::filesystem::create_directories(density_dir);
-    std::filesystem::create_directory(orbital_dir);
-#else
-    density_dir = "";
-    orbital_dir = "";
-=======
     std::string plot_dir = "plots/";
 #ifdef MADCHEM_HAS_STD_FILESYSTEM
     std::filesystem::create_directories(plot_dir);
     //plot_dir = "";
 #else
     plot_dir = "";
->>>>>>> 04adab9e
 #endif
 
     // TESTING
@@ -1301,46 +1284,29 @@
         plotCoords plt(d, Lp);
         // plot ground density
         if (iteration == 1) {
-<<<<<<< HEAD
-            auto d_i_path = density_dir + "rho0_%c_0.plot";
-=======
             auto d_i_path = plot_dir + "rho0_%c_0.plot";
->>>>>>> 04adab9e
             snprintf(plot_name, buffSize, d_i_path.c_str(), dir[d]);
             plot_line(plot_name, 5001, plt.lo, plt.hi, rho0);
         }
         for (int i = 0; i < static_cast<int>(n); i++) {
             // print ground_state
             // plot gound_orbitals
-<<<<<<< HEAD
-            auto orb_i_path = orbital_dir + "phi0_%c_0_%d.plt";
-=======
             auto orb_i_path = plot_dir + "phi0_%c_0_%d.plt";
->>>>>>> 04adab9e
             snprintf(plot_name, buffSize, orb_i_path.c_str(), dir[d], static_cast<int>(i));
             plot_line(plot_name, 5001, plt.lo, plt.hi, ground_orbitals[i]);
         }
 
         for (int b = 0; b < static_cast<int>(m); b++) {
             // plot rho1 direction d state b
-<<<<<<< HEAD
-            auto d_ib_path = density_dir + "rho1_%c_%d.plt";
-=======
             auto d_ib_path = plot_dir + "rho1_%c_%d.plt";
->>>>>>> 04adab9e
             snprintf(plot_name, buffSize, d_ib_path.c_str(), dir[d],
                      static_cast<int>(b));
             plot_line(plot_name, 5001, plt.lo, plt.hi, rho1[b]);
 
             for (int i = 0; i < static_cast<int>(n); i++) {
                 // print ground_state
-<<<<<<< HEAD
-                auto o_ibx_path = orbital_dir + "phix_%c_%d_%d.plt";
-                auto o_iby_path = orbital_dir + "phiy_%c_%d_%d.plt";
-=======
                 auto o_ibx_path = plot_dir + "phix_%c_%d_%d.plt";
                 auto o_iby_path = plot_dir + "phiy_%c_%d_%d.plt";
->>>>>>> 04adab9e
                 snprintf(plot_name, buffSize, o_ibx_path.c_str(), dir[d],
                          static_cast<int>(b), static_cast<int>(i));
                 plot_line(plot_name, 5001, plt.lo, plt.hi, x_response[b][i]);
