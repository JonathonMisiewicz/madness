//
// Created by adrianhurtado on 2/11/22.
//

#ifndef MADNESS_RUNNERS_HPP
#define MADNESS_RUNNERS_HPP

#include <utility>

#include "ExcitedResponse.hpp"
#include "FrequencyResponse.hpp"
#include "ResponseExceptions.hpp"
#include "madness/chem/SCF.h"
#include "madness/tensor/tensor_json.hpp"
#include "madness/world/worldmem.h"
#include "response_data_base.hpp"
#include "response_functions.h"
#include "sstream"
#include "string"
#include "timer.h"
#include "write_test_input.h"
#include "x_space.h"

auto split(const std::string &s, char delim) -> vector<std::string> {
    vector<std::string> result;
    std::stringstream ss(s);
    std::string item;

    while (getline(ss, item, delim)) { result.push_back(item); }

    return result;
}

auto addPath(const path &root, const std::string &branch) -> path {
    path p_branch = root;
    p_branch += branch;
    return p_branch;
}

struct runSchema {
    path root;               // root directory
    path molecule_path;      // molecule directory
    path xc_path;            // create xc path
    path freq_json;          // path to freq_json
    path dalton_dipole_json; // path to dalton to dipole json
    path dalton_excited_json;// path to dalton excited json
    ResponseDataBase rdb;

    explicit runSchema(World &world, const std::string &xc) {
        root = std::filesystem::current_path();//="/"+molecule_name;
        molecule_path = root;
        molecule_path += "/molecules";
        xc_path = addPath(root, "/" + xc);
        world.gop.fence();
        if (std::filesystem::exists(xc_path)) {
            if (world.rank() == 0) { std::cout << "XC Directory Exists" << std::endl; }
        } else {
            if (world.rank() == 0) {
                std::cout << "Creating XC directory" << std::endl;
                std::filesystem::create_directory(xc_path);
            }
        }
        // Get the database where the calculation will be run from
        freq_json = addPath(molecule_path, "/frequency.json");
        dalton_excited_json = addPath(molecule_path, "/dalton-excited.json");
        dalton_dipole_json = addPath(molecule_path, "/dalton-dipole.json");
        rdb = ResponseDataBase();
        if (std::filesystem::exists(freq_json)) {
            std::ifstream ifs(freq_json);
            json j_read;
            ifs >> j_read;
            rdb.set_data(j_read);
        }
        if (world.rank() == 0) { print(); }
    }

    void print() const {
        ::print("------------Database Runner---------------");
        ::print("Root: ", root);
        ::print("Molecule Directory: ", molecule_path);
        ::print("XC Path: ", xc_path);
        ::print("Freq Json Path: ", freq_json);
        ::print("Dalton Dipole Json Path: ", dalton_dipole_json);
        ::print("Dalton Excited Json Path: ", dalton_excited_json);
    }
};

struct moldftSchema {

    path moldft_path;
    path moldft_json_path;
    json moldft_json;

    path moldft_restart;
    path calc_info_json_path;
    json calc_info_json;
    path mol_path;
    std::string mol_name;
    std::string xc;

    moldftSchema(World &world, std::string molecule_name, std::string m_xc, const runSchema &schema)
        : mol_name(std::move(molecule_name)), xc(std::move(m_xc)) {
        moldft_path = addPath(schema.xc_path, '/' + mol_name);
        moldft_restart = addPath(moldft_path, "/moldft.restartdata.00000");
        calc_info_json_path = addPath(moldft_path, "/moldft.calc_info.json");
        mol_path = addPath(schema.molecule_path, "/" + mol_name + ".mol");
        moldft_json_path = addPath(schema.molecule_path, "/moldft.json");
        if (std::filesystem::exists(moldft_json_path)) {
            std::ifstream ifs(moldft_json_path);
            ifs >> moldft_json;
        }
        if (std::filesystem::exists(moldft_restart) &&
            std::filesystem::exists(calc_info_json_path)) {
            // if both exist, read the calc_info json
            std::ifstream ifs(calc_info_json_path);
            ifs >> calc_info_json;
            if (world.rank() == 0) {

                std::cout << "time: " << calc_info_json["time"] << std::endl;
                std::cout << "MOLDFT return energy: " << calc_info_json["return_energy"]
                          << std::endl;
                std::cout << "MOLDFT return energy answer: " << moldft_json["return_energy"]
                          << std::endl;
            }
        }
        if (world.rank() == 0) { print(); }
    }

    void print() const {
        ::print("----------------- Moldft Paths --------------------");
        ::print("moldft path :", moldft_path);
        ::print("moldft json path :", moldft_json_path);
        ::print("moldft restart path :", moldft_restart);
        ::print("molecule path  path :", mol_path);
        ::print("calc_info json path :", calc_info_json_path);
        ::print("moldft json path :", moldft_json_path);
    }
};

struct frequencySchema {

    const std::string mol_name;
    const std::string xc;
    const std::string op;

    const path moldft_path;
    vector<double> freq;

    frequencySchema(World &world, const runSchema &run_schema, const moldftSchema &m_schema,
                    std::string r_operator);

    void print_schema() {
        print("Frequency Calculation");
        print("Molecule Name: ", mol_name);
        print("Functional: ", xc);
        print("Operator: ", op);
        print("MOLDFT PATH: ", moldft_path);
        print("Frequencies : ", freq);
    }
};
frequencySchema::frequencySchema(World &world, const runSchema &run_schema,
                                 const moldftSchema &m_schema, std::string r_operator)
    : mol_name(m_schema.mol_name), xc(m_schema.xc), op(std::move(r_operator)),
      moldft_path(m_schema.moldft_path) {
    if (world.rank() == 0) {
        freq = run_schema.rdb.get_frequencies(mol_name, xc, op);
        print_schema();
    }
    world.gop.broadcast_serializable(freq, 0);
}

/**
 * Sets the excited state data found in the response_data_base class
 * If the data is not found it will just return 4
 * @param response_data_base
 * @param molecule_path
 * @param molecule_name
 * @param xc
 * @param property
 * @return
 */
size_t set_excited_states(const ResponseDataBase &response_data_base,
                          const std::string &molecule_name, const std::string &xc) {

    const std::string property = "excited-state";

    try {
        return response_data_base.get_num_states(molecule_name, xc, property);
    } catch (json::exception &e) {
        std::cout << e.what() << std::endl;
        std::cout << "did not find the frequency data for [" << molecule_name << "][" << xc << "]["
                  << property << "]\n";
        return 4;
    }
}

/**
 * generates the frequency response path using the format
 * [property]_[xc]_[1-100]
 *
 * where 1-100 corresponds a frequency of 1.100
 *
 * @param moldft_path
 * @param property
 * @param frequency
 * @param xc
 * @return
 */
std::filesystem::path generate_excited_run_path(const std::filesystem::path &moldft_path,
                                                const size_t &num_states) {
    std::string s_num_states = std::to_string(num_states);
    std::string run_name = "excited-" + s_num_states;
    // set r_params to restart true if restart file exist

    auto run_path = moldft_path;
    run_path += "/";
    run_path += std::filesystem::path(run_name);
    std::cout << run_path << endl;
    return run_path;
}
// sets the current path to the save path
/**
 * Generates the frequency save path with format
 * /excited_state/restart_[frequency_run_filename].00000
 *
 * @param excited_state restart path
 * @return
 */
std::pair<std::filesystem::path, std::string>
generate_excited_save_path(const std::filesystem::path &excited_run_path) {

    auto save_path = std::filesystem::path(excited_run_path);
    std::string save_string = "restart_excited";
    save_path += "/";
    save_path += save_string;

    save_path += ".00000";
    return {save_path, save_string};
}

struct excitedSchema {
    std::string xc;
    size_t num_states;
    path excited_state_run_path;
    path save_path;
    std::string save_string;

    path rb_json;


    excitedSchema(const runSchema &run_schema, const moldftSchema &m_schema) : xc(m_schema.xc) {
        num_states = set_excited_states(run_schema.rdb, m_schema.mol_name, xc);
        excited_state_run_path = generate_excited_run_path(m_schema.moldft_path, num_states);
        auto [sp, s] = generate_excited_save_path(excited_state_run_path);
        save_path = sp;
        save_string = s;
        rb_json = addPath(excited_state_run_path, "/response_base.json");
    }

    void print() const {

        ::print("xc: ", xc);
        ::print("num states: ", num_states);
        ::print("excited_state run_path: ", excited_state_run_path);
        ::print("save_path: ", save_path);
        ::print("save_string: ", save_string);
    }
};

/**
 * Creates the xc directory in root directory of the
 *
 * Will create the xc directory if it does not already exist. Returns the path
 * of xc directory
 *
 *
 * @param root
 * @param xc
 * @return xc_path
 */
std::filesystem::path create_xc_path_and_directory(const std::filesystem::path &root,
                                                   const std::string &xc) {

    // copy construct the  root path
    auto xc_path = std::filesystem::path(root);
    xc_path += "/";
    xc_path += std::filesystem::path(xc);
    if (std::filesystem::is_directory(xc_path)) {

        cout << "XC directory found " << xc << "\n";

    } else {// create the file
        std::filesystem::create_directory(xc_path);
        cout << "Creating XC directory for " << xc << ":\n";
    }

    return xc_path;
}

// sets the current path to the save path
/**
 * Generates the frequency save path with format
 * /frequency_run_path/restart_[frequency_run_filename].00000
 *
 * @param frequency_run_path
 * @return
 */
auto generate_frequency_save_path(const std::filesystem::path &frequency_run_path)
        -> std::pair<std::filesystem::path, std::string> {

    auto save_path = std::filesystem::path(frequency_run_path);
    auto run_name = frequency_run_path.filename();
    std::string save_string = "restart_" + run_name.string();
    save_path += "/";
    save_path += save_string;

    save_path += ".00000";
    return {save_path, save_string};
}

/**
 * generates the frequency response path using the format
 * [property]_[xc]_[1-100]
 *
 * where 1-100 corresponds a frequency of 1.100
 *
 * @param moldft_path
 * @param property
 * @param frequency
 * @param xc
 * @return
 */
auto generate_response_frequency_run_path(const std::filesystem::path &moldft_path,
                                          const std::string &property, const double &frequency,
                                          const std::string &xc) -> std::filesystem::path {
    std::string s_frequency = std::to_string(frequency);
    auto sp = s_frequency.find('.');
    s_frequency = s_frequency.replace(sp, sp, "-");
    std::string run_name = property + "_" + xc + "_" + s_frequency;
    // set r_params to restart true if restart file exist

    auto run_path = moldft_path;
    run_path += "/";
    run_path += std::filesystem::path(run_name);
    return run_path;
}

/**
 * Runs moldft in the path provided.  Also generates the moldft input file_name
 * in the directory provided.
 *
 * @param world
 * @param moldft_path
 * @param moldft_filename
 * @param xc
 */
void runMOLDFT(World &world, const moldftSchema &moldftSchema, bool try_run, bool restart,
               const std::string &precision) {

    CalculationParameters param1;
    json calcInfo;

    if (world.rank() == 0) {
        param1.set_user_defined_value("maxiter", 20);
        //param1.set_user_defined_value("Kain", true);
        param1.set_user_defined_value<std::string>("xc", moldftSchema.xc);
        param1.set_user_defined_value<double>("l", 200);

        if (precision == "low") {
            param1.set_user_defined_value<vector<double>>("protocol", {1e-4, 1e-6, 1e-7});
            param1.set_user_defined_value<double>("dconv", 1e-4);
        } else if (precision == "high") {
            param1.set_user_defined_value<vector<double>>("protocol", {1e-6, 1e-7, 1e-8});
            param1.set_user_defined_value<double>("dconv", 1e-6);
        } else {
            param1.set_user_defined_value<vector<double>>("protocol", {1e-8});
            param1.set_user_defined_value<double>("dconv", 1e-6);
        }
        param1.set_user_defined_value<std::string>("localize", "new");
        CalculationParameters param_calc;
        if (std::filesystem::exists(moldftSchema.calc_info_json_path)) {
            std::cout << "Reading Calc Info JSON" << std::endl;
            std::ifstream ifs(moldftSchema.calc_info_json_path);
            ifs >> calcInfo;
            param_calc.from_json(calcInfo["parameters"]);
            print(param1.print_to_string());
            print(param_calc.print_to_string());
            print("param1 != param_calc = ", param1 != param_calc);
        }
    }
    world.gop.broadcast_serializable(param1, 0);

    //If the parameters are exactly equal do not run
    // If calc info doesn't exist the param_calc will definitely be different

    // if parameters are different or if I want to run no matter what run
    // if I want to restart and if I can. restart
    if (try_run) {
        if (world.rank() == 0) { print("-------------Running moldft------------"); }
        // if params are different run and if restart exists and if im asking to restar
        if (std::filesystem::exists(moldftSchema.moldft_restart) && restart) {
            param1.set_user_defined_value<bool>("restart", true);
        }
        world.gop.fence();
        if (world.rank() == 0) {
            molresponse::write_test_input test_input(param1, "moldft.in",
                                                     moldftSchema.mol_path);// molecule HF
        }
        world.gop.fence();
        commandlineparser parser;
        parser.set_keyval("input", "moldft.in");

        if (world.rank() == 0) print("input filename: ", parser.value("input"));


        print_meminfo(world.rank(), "startup");
        FunctionDefaults<3>::set_pmap(pmapT(new LevelPmap<Key<3>>(world)));

        std::cout.precision(6);
        SCF calc(world, parser);
        if (world.rank() == 0) {
            print("\n\n");
            print(" MADNESS Hartree-Fock and Density Functional Theory Program");
            print(" ----------------------------------------------------------\n");
            print("\n");
            calc.molecule.print();
            print("\n");
            calc.param.print("dft");
        }
        if (world.size() > 1) {
            calc.set_protocol<3>(world, 1e-4);
            calc.make_nuclear_potential(world);
            calc.initial_load_bal(world);
        }
        //vama
        calc.set_protocol<3>(world, calc.param.protocol()[0]);
        //calc.set_protocol<3>(world, 1e-4);
        world.gop.fence();
        MolecularEnergy ME(world, calc);
        world.gop.fence();
        // double energy=ME.value(calc.molecule.get_all_coords().flat()); // ugh!
        ME.value(calc.molecule.get_all_coords().flat());// ugh!
        world.gop.fence();
        const real_function_3d rho = 2.0 * calc.make_density(world, calc.aocc, calc.amo);
        auto dipole_t = calc.dipole(world, rho);
        std::map<std::string, double> results;
        results["scf_energy"] = calc.current_energy;
        world.gop.fence();
        if (world.rank() == 0) {
            calc.output_scf_info_schema(results, dipole_t);
            ME.output_calc_info_schema();
        }
    } else {
        if (world.rank() == 0) {
            print("Skipping Calculation and printing CALC INFO");
            std::cout << calcInfo;
        }
    }
}

/**
 * Sets the response parameters for a frequency response calculation and writes
 * to file
 *
 * @param r_params
 * @param property
 * @param xc
 * @param frequency
 */
void set_excited_parameters(ResponseParameters &r_params, const std::string &xc,
                            const size_t &num_states, bool high_prec) {


    if (high_prec) {
        r_params.set_user_defined_value<vector<double>>("protocol", {1e-4, 1e-6, 1e-7});
        r_params.set_user_defined_value<double>("dconv", 1e-6);
    } else {
        r_params.set_user_defined_value<vector<double>>("protocol", {1e-4, 1e-6});
        r_params.set_user_defined_value<double>("dconv", 1e-4);
    }
    //r_params.set_user_defined_value("archive", std::string("../restartdata"));
    r_params.set_user_defined_value("maxiter", size_t(15));
    r_params.set_user_defined_value("maxsub", size_t(10));
    // if it's too large then bad guess is very strong
    r_params.set_user_defined_value("kain", true);
    r_params.set_user_defined_value("plot_all_orbitals", false);
    r_params.set_user_defined_value("save", true);
    r_params.set_user_defined_value("guess_xyz", false);
    r_params.set_user_defined_value("print_level", 20);
    // set xc, property, num_states,and restart
    r_params.set_user_defined_value("xc", xc);
    r_params.set_user_defined_value("excited_state", true);
    r_params.set_user_defined_value("states", num_states);
    // Here
}

/**
 * Sets the response parameters for a frequency response calculation and writes
 * to file
 *
 * @param r_params
 * @param property
 * @param xc
 * @param frequency
 */
<<<<<<< HEAD
void set_frequency_response_parameters(World &world, ResponseParameters &r_params,
                                       const std::string &property, const std::string &xc,
                                       const double &frequency, const std::string &precision) {
    if (world.rank() == 0) {
        if (precision == "high") {
            r_params.set_user_defined_value<vector<double>>("protocol", {1e-6, 1e-7, 1e-8});
            r_params.set_user_defined_value<double>("dconv", 1e-6);
        } else if (precision == "low") {
            r_params.set_user_defined_value<vector<double>>("protocol", {1e-4, 1e-6, 1e-7});
            r_params.set_user_defined_value<double>("dconv", 1e-4);
        } else {
            r_params.set_user_defined_value<vector<double>>("protocol", {1e-9});
            r_params.set_user_defined_value<double>("dconv", 1e-7);
        }
        //r_params.set_user_defined_value("archive", std::string("../restartdata"));
        r_params.set_user_defined_value("maxiter", size_t(15));
        r_params.set_user_defined_value("maxsub", size_t(5));
        r_params.set_user_defined_value("kain", true);
        r_params.set_user_defined_value("omega", frequency);
        r_params.set_user_defined_value("first_order", true);
        r_params.set_user_defined_value("plot_all_orbitals", true);
        r_params.set_user_defined_value("plot", true);
        r_params.set_user_defined_value("print_level", 20);
        r_params.set_user_defined_value("save", true);
        // set xc, property, frequency,and restart
        r_params.set_user_defined_value("xc", xc);
        // Here
        if (property == "dipole") {
            r_params.set_user_defined_value("dipole", true);
        } else if (property == "nuclear") {
            r_params.set_user_defined_value("nuclear", true);
        }
=======
void set_frequency_response_parameters(ResponseParameters &r_params, const std::string &property,
                                       const std::string &xc, const double &frequency,
                                       bool high_precision) {
    if (high_precision) {
        r_params.set_user_defined_value<vector<double>>("protocol", {1e-4, 1e-6, 1e-8});
        r_params.set_user_defined_value<double>("dconv", 1e-6);
    } else {
        r_params.set_user_defined_value<vector<double>>("protocol", {1e-4, 1e-6, 1e-6});
        r_params.set_user_defined_value<double>("dconv", 1e-4);
    }
    //r_params.set_user_defined_value("archive", std::string("../restartdata"));
    r_params.set_user_defined_value("maxiter", size_t(30));
    r_params.set_user_defined_value("maxsub", size_t(5));
    r_params.set_user_defined_value("kain", true);
    r_params.set_user_defined_value("omega", frequency);
    r_params.set_user_defined_value("first_order", true);
    r_params.set_user_defined_value("plot_all_orbitals", true);
    r_params.set_user_defined_value("print_level", 20);
    r_params.set_user_defined_value("save", true);
    // set xc, property, frequency,and restart
    r_params.set_user_defined_value("xc", xc);
    // Here
    if (property == "dipole") {
        r_params.set_user_defined_value("dipole", true);
    } else if (property == "nuclear") {
        r_params.set_user_defined_value("nuclear", true);
>>>>>>> 04adab9e
    }
    world.gop.broadcast_serializable(r_params, 0);
}

/***
 * sets the run path based on the run type set by r_params
 * creates the run directory and sets current directory to the run data
 * returns the name of parameter file to run from
 *
 * @param parameters
 * @param frequency
 * @param moldft_path
 */
static auto set_frequency_path_and_restart(World &world, ResponseParameters &parameters,
                                           const std::string &property, const double &frequency,
                                           const std::string &xc,
                                           const std::filesystem::path &moldft_path,
                                           std::filesystem::path &restart_path, bool restart)
        -> std::filesystem::path {

    if (world.rank() == 0) { print("restart path", restart_path); }


    // change the logic create save path
    auto frequency_run_path =
            generate_response_frequency_run_path(moldft_path, property, frequency, xc);
    world.gop.fence();
    if (world.rank() == 0) { print("frequency run path", frequency_run_path); }
    // Crea
    if (std::filesystem::is_directory(frequency_run_path)) {
        if (world.rank() == 0) { cout << "Response directory found " << std::endl; }
    } else {// create the file
        std::filesystem::create_directory(frequency_run_path);
        if (world.rank() == 0) { cout << "Creating response_path directory" << std::endl; }
    }
    std::filesystem::current_path(frequency_run_path);
    // frequency save path
    auto [save_path, save_string] = generate_frequency_save_path(frequency_run_path);
    if (world.rank() == 0) {
        parameters.set_user_defined_value("save", true);
        parameters.set_user_defined_value("save_file", save_string);
        if (restart) {//if we are trying a restart calculation
            if (std::filesystem::exists(save_path)) {
                //if the save path exists then we know we can
                // restart from the previous save
                parameters.set_user_defined_value("restart", true);
                parameters.set_user_defined_value("restart_file", save_string);
            } else if (std::filesystem::exists(restart_path)) {
                parameters.set_user_defined_value("restart", true);
                auto split_restart_path = split(restart_path.replace_extension("").string(), '/');
                std::string restart_file_short =
                        "../" + split_restart_path[split_restart_path.size() - 2] + "/" +
                        split_restart_path[split_restart_path.size() - 1];
                parameters.set_user_defined_value("restart_file", restart_file_short);
                // Then we restart from the previous file instead
            } else {
                parameters.set_user_defined_value("restart", false);
            }
            // neither file exists therefore you need to start from fresh
        }
    }
    world.gop.broadcast_serializable(parameters, 0);
    // if restart and restartfile exists go ahead and set the restart file
    return save_path;
}

/**
 *
 * @param world
 * @param filename
 * @param frequency
 * @param property
 * @param xc
 * @param moldft_path
 * @param restart_path
 * @return
 */
auto RunResponse(World &world, const std::string &filename, double frequency,
                 const std::string &property, const std::string &xc,
                 const std::filesystem::path &moldft_path, std::filesystem::path restart_path,
                 const std::string &precision) -> std::pair<std::filesystem::path, bool> {
    // Set the response parameters
    ResponseParameters r_params{};
    set_frequency_response_parameters(world, r_params, property, xc, frequency, precision);
    auto save_path = set_frequency_path_and_restart(world, r_params, property, frequency, xc,
                                                    moldft_path, restart_path, true);
    if (world.rank() == 0) { molresponse::write_response_input(r_params, filename); }
    // if rbase exists and converged I just return save path and true
    if (std::filesystem::exists("response_base.json")) {
        std::ifstream ifs("response_base.json");
        json response_base;
        ifs >> response_base;
        if (response_base["converged"] && response_base["precision"]["dconv"] == r_params.dconv()) {
            return {save_path, true};
        }
    }
    auto calc_params = initialize_calc_params(world, std::string(filename));
    RHS_Generator rhs_generator;
    if (property == "dipole") {
        rhs_generator = dipole_generator;
    } else {
        rhs_generator = nuclear_generator;
    }
    FunctionDefaults<3>::set_pmap(pmapT(new LevelPmap<Key<3>>(world)));
    FrequencyResponse calc(world, calc_params, frequency, rhs_generator);
    if (world.rank() == 0) {
        print("\n\n");
        print(" MADNESS Time-Dependent Density Functional Theory Response "
              "Program");
        print(" ----------------------------------------------------------\n");
        print("\n");
        calc_params.molecule.print();
        print("\n");
        calc_params.response_parameters.print("response");
        // put the response parameters in a j_molrespone json object
        calc_params.response_parameters.to_json(calc.j_molresponse);
    }
    calc.solve(world);
    world.gop.fence();
    // set protocol to the first
    if (world.rank() == 0) {
        //calc.time_data.to_json(calc.j_molresponse);
        calc.output_json();
    }
    //calc.time_data.print_data();
    return {save_path, calc.j_molresponse["converged"]};
}

/***
 * sets the run path based on the run type set by r_params
 * creates the run directory and sets current directory to the run data
 * returns the name of parameter file to run from
 *
 * @param parameters
 * @param frequency
 * @param moldft_path
 */
static void set_and_write_restart_excited_parameters(ResponseParameters &parameters,
                                                     excitedSchema &schema, bool restart) {

    parameters.set_user_defined_value("save", true);
    parameters.set_user_defined_value("save_file", schema.save_string);
    // if restart and restartfile exists go ahead and set the restart file
    if (restart && std::filesystem::exists(schema.save_path)) {
        print("setting restart");
        parameters.set_user_defined_value("restart", true);
        parameters.set_user_defined_value("restart_file", schema.save_string);
    } else {
        parameters.set_user_defined_value("restart", false);
    }
    std::string filename = "response.in";
    molresponse::write_response_input(parameters, filename);
}

/***
 * sets the run path based on the run type set by r_params
 * creates the run directory and sets current directory to the run data
 * returns the name of parameter file to run from
 *
 * @param parameters
 * @param frequency
 * @param moldft_path
 */
static void create_excited_paths(excitedSchema &schema) {

    if (std::filesystem::is_directory(schema.excited_state_run_path)) {
        cout << "Response directory found " << std::endl;
    } else {// create the file
        std::filesystem::create_directory(schema.excited_state_run_path);
        cout << "Creating response_path directory" << std::endl;
    }
}

/**
 *
 * @param world
 * @param filename
 * @param frequency
 * @param property
 * @param xc
 * @param moldft_path
 * @param restart_path
 * @return
 */
auto runExcited(World &world, excitedSchema schema, bool restart, bool high_prec) -> bool {


    // Set the response parameters
    ResponseParameters r_params{};

    set_excited_parameters(r_params, schema.xc, schema.num_states, high_prec);
    create_excited_paths(schema);
    std::filesystem::current_path(schema.excited_state_run_path);
    set_and_write_restart_excited_parameters(r_params, schema, restart);

    auto calc_params = initialize_calc_params(world, "response.in");
    ExcitedResponse calc(world, calc_params);
    if (world.rank() == 0) {
        print("\n\n");
        print(" MADNESS Time-Dependent Density Functional Theory Response "
              "Program");
        print(" ----------------------------------------------------------\n");
        print("\n");
        calc_params.molecule.print();
        print("\n");
        calc_params.response_parameters.print("response");
        // put the response parameters in a j_molrespone json object
        calc_params.response_parameters.to_json(calc.j_molresponse);
    }
    // set protocol to the first
    calc.solve(world);
    calc.output_json();
    return true;
}

/**
 * Takes in the moldft path where moldft restart file exists
 * runs a response calculations for given property at given frequencies.
 *
 *
 * @param world
 * @param moldft_path
 * @param frequencies
 * @param xc
 * @param property
 */
void runFrequencyTests(World &world, const frequencySchema &schema, const std::string &high_prec) {
    std::filesystem::current_path(schema.moldft_path);
    // add a restart path
    auto restart_path = addPath(schema.moldft_path, "/" + schema.op + "_0-000000.00000/restart_" +
                                                            schema.op + "_0-000000.00000");
    std::pair<std::filesystem::path, bool> success{schema.moldft_path, false};
    bool first = true;
    for (const auto &freq: schema.freq) {
        if (world.rank() == 0) { print(success.second); }
        std::filesystem::current_path(schema.moldft_path);
        if (first) {
            first = false;
        } else if (success.second) {
            // if the previous run succeeded then set the restart path
            restart_path = success.first;
            if (world.rank() == 0) { print("restart_path", restart_path); }
        } else {
            throw Response_Convergence_Error{};
        }
        success = RunResponse(world, "response.in", freq, schema.op, schema.xc, schema.moldft_path,
                              restart_path, high_prec);
        if (world.rank() == 0) { print("Frequency ", freq, " completed"); }
    }
}


/**
 *
 * @param world
 * @param m_schema
 * @param try_moldft do we try moldft or not... if we try we still may restart
 * @param restart  do we force a restart or not
 * @param precision high precision or no?
 */
void moldft(World &world, moldftSchema &m_schema, bool try_moldft, bool restart,
            const std::string &precision) {

    if (std::filesystem::is_directory(m_schema.moldft_path)) {
        if (world.rank() == 0) { cout << "MOLDFT directory found " << m_schema.mol_path << "\n"; }
    } else {// create the file
        if (world.rank() == 0) {
            std::filesystem::create_directory(m_schema.moldft_path);
            cout << "Creating MOLDFT directory for " << m_schema.mol_name << ":/"
                 << m_schema.moldft_path << ":\n";
        }
        world.gop.fence();
    }
    std::filesystem::current_path(m_schema.moldft_path);
    if (world.rank() == 0) {
        cout << "Entering : " << m_schema.moldft_path << " to run MOLDFT \n\n";
    }
    runMOLDFT(world, m_schema, try_moldft, restart, precision);
}

#endif// MADNESS_RUNNERS_HPP<|MERGE_RESOLUTION|>--- conflicted
+++ resolved
@@ -503,40 +503,6 @@
  * @param xc
  * @param frequency
  */
-<<<<<<< HEAD
-void set_frequency_response_parameters(World &world, ResponseParameters &r_params,
-                                       const std::string &property, const std::string &xc,
-                                       const double &frequency, const std::string &precision) {
-    if (world.rank() == 0) {
-        if (precision == "high") {
-            r_params.set_user_defined_value<vector<double>>("protocol", {1e-6, 1e-7, 1e-8});
-            r_params.set_user_defined_value<double>("dconv", 1e-6);
-        } else if (precision == "low") {
-            r_params.set_user_defined_value<vector<double>>("protocol", {1e-4, 1e-6, 1e-7});
-            r_params.set_user_defined_value<double>("dconv", 1e-4);
-        } else {
-            r_params.set_user_defined_value<vector<double>>("protocol", {1e-9});
-            r_params.set_user_defined_value<double>("dconv", 1e-7);
-        }
-        //r_params.set_user_defined_value("archive", std::string("../restartdata"));
-        r_params.set_user_defined_value("maxiter", size_t(15));
-        r_params.set_user_defined_value("maxsub", size_t(5));
-        r_params.set_user_defined_value("kain", true);
-        r_params.set_user_defined_value("omega", frequency);
-        r_params.set_user_defined_value("first_order", true);
-        r_params.set_user_defined_value("plot_all_orbitals", true);
-        r_params.set_user_defined_value("plot", true);
-        r_params.set_user_defined_value("print_level", 20);
-        r_params.set_user_defined_value("save", true);
-        // set xc, property, frequency,and restart
-        r_params.set_user_defined_value("xc", xc);
-        // Here
-        if (property == "dipole") {
-            r_params.set_user_defined_value("dipole", true);
-        } else if (property == "nuclear") {
-            r_params.set_user_defined_value("nuclear", true);
-        }
-=======
 void set_frequency_response_parameters(ResponseParameters &r_params, const std::string &property,
                                        const std::string &xc, const double &frequency,
                                        bool high_precision) {
@@ -553,7 +519,7 @@
     r_params.set_user_defined_value("kain", true);
     r_params.set_user_defined_value("omega", frequency);
     r_params.set_user_defined_value("first_order", true);
-    r_params.set_user_defined_value("plot_all_orbitals", true);
+    r_params.set_user_defined_value("plot_all_orbitals", false);
     r_params.set_user_defined_value("print_level", 20);
     r_params.set_user_defined_value("save", true);
     // set xc, property, frequency,and restart
@@ -563,9 +529,7 @@
         r_params.set_user_defined_value("dipole", true);
     } else if (property == "nuclear") {
         r_params.set_user_defined_value("nuclear", true);
->>>>>>> 04adab9e
-    }
-    world.gop.broadcast_serializable(r_params, 0);
+    }
 }
 
 /***
