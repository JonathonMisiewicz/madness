--- conflicted
+++ resolved
@@ -165,10 +165,7 @@
                         printf("final energy=%16.8f \n", energy);
                         E.output_calc_info_schema();
                     }
-<<<<<<< HEAD
-=======
-
->>>>>>> d0e511b3
+
 
                     functionT rho = calc.make_density(world, calc.aocc, calc.amo);
                     functionT brho = rho;
