/*
  This file is part of MADNESS.

  Copyright (C) 2007,2010 Oak Ridge National Laboratory

  This program is free software; you can redistribute it and/or modify
  it under the terms of the GNU General Public License as published by
  the Free Software Foundation; either version 2 of the License, or
  (at your option) any later version.

  This program is distributed in the hope that it will be useful,
  but WITHOUT ANY WARRANTY; without even the implied warranty of
  MERCHANTABILITY or FITNESS FOR A PARTICULAR PURPOSE. See the
  GNU General Public License for more details.

  You should have received a copy of the GNU General Public License
  along with this program; if not, write to the Free Software
  Foundation, Inc., 59 Temple Place, Suite 330, Boston, MA 02111-1307 USA

  For more information please contact:

  Robert J. Harrison
  Oak Ridge National Laboratory
  One Bethel Valley Road
  P.O. Box 2008, MS-6367

  email: harrisonrj@ornl.gov
  tel:   865-241-3937
  fax:   865-572-0680
*/

/// \file SCFOperators.cc
/// \brief Operators for the molecular HF and DFT code
/// \defgroup chem The molecular density functional and Hartree-Fock code


#include <chem/SCFOperators.h>
#include <chem/SCF.h>
#include <chem/nemo.h>
#include <chem/oep.h>
#include <chem/correlationfactor.h>
#include <chem/xcfunctional.h>

using namespace madness;

namespace madness {

template<typename T, std::size_t NDIM>
DistributedMatrix<T> Kinetic<T, NDIM>::kinetic_energy_matrix(World &world,
                                                             const vecfuncT &v) const {
    int n = v.size();
    DistributedMatrix<T> r = column_distributed_matrix<T>(world, n, n);
    reconstruct(world, v);

    // apply the derivative operator on each function for each dimension
    std::vector<vecfuncT> dv(NDIM);
    for (std::size_t i = 0; i < NDIM; ++i) {
        dv[i] = apply(world, *(gradop[i]), v, false);
    }
    world.gop.fence();
    for (std::size_t i = 0; i < NDIM; ++i) {
        compress(world, dv[i], false);
    }
    world.gop.fence();
    for (std::size_t i = 0; i < NDIM; ++i) {
        r += matrix_inner(r.distribution(), dv[i], dv[i], true);
    }
    r *= 0.5;
    return r;
}


template<typename T, std::size_t NDIM>
DistributedMatrix<T> Kinetic<T, NDIM>::kinetic_energy_matrix(World &world,
                                                             const vecfuncT &vbra, const vecfuncT &vket) const {
    int n = vbra.size();
    int m = vket.size();
    DistributedMatrix<T> r = column_distributed_matrix<T>(world, n, m);
    reconstruct(world, vbra);
    reconstruct(world, vket);
    const auto bra_equiv_ket = &vbra == &vket;

    // apply the derivative operator on each function for each dimension
    std::vector<vecfuncT> dvbra(NDIM), dvket(NDIM);
    for (std::size_t i = 0; i < NDIM; ++i) {
        dvbra[i] = apply(world, *(gradop[i]), vbra, false);
        dvket[i] = apply(world, *(gradop[i]), vket, false);
    }
    world.gop.fence();
    for (std::size_t i = 0; i < NDIM; ++i) {
        compress(world, dvbra[i], false);
        compress(world, dvket[i], false);
    }
    world.gop.fence();
    for (std::size_t i = 0; i < NDIM; ++i) {
        r += matrix_inner(r.distribution(), dvbra[i], dvket[i], bra_equiv_ket);
    }
    r *= 0.5;
    return r;
}

// explicit instantiation
template
class Kinetic<double, 1>;

template
class Kinetic<double, 2>;

template
class Kinetic<double, 3>;

template
class Kinetic<double, 4>;

template
class Kinetic<double, 5>;

template
class Kinetic<double, 6>;

template
class Kinetic<double_complex, 1>;

template
class Kinetic<double_complex, 2>;

template
class Kinetic<double_complex, 3>;

template
class Kinetic<double_complex, 4>;

template
class Kinetic<double_complex, 5>;

template
class Kinetic<double_complex, 6>;


template<typename T, std::size_t NDIM>
std::vector<Function<T, NDIM> >
Laplacian<T, NDIM>::operator()(const std::vector<Function<T, NDIM> > &vket) const {

    refine(world, vket);     // for better accuracy
    vecfuncT result = zero_functions_compressed<T, NDIM>(world, vket.size());
    SeparatedConvolution<T, NDIM> smooth = SmoothingOperator<NDIM>(world, eps);


    for (size_t idim = 0; idim < NDIM; ++idim) {
        vecfuncT dvket = apply(world, *gradop[idim].get(), vket);
        refine(world, dvket);
        if (eps > 0.0) dvket = apply(world, smooth, dvket);
        vecfuncT ddvket = apply(world, *gradop[idim].get(), dvket);
        result = add(world, result, ddvket);
    }

    if (eps > 0.0) result = apply(world, smooth, result);

    return result;
}

// explicit instantiation
template
class Laplacian<double, 1>;

template
class Laplacian<double, 2>;

template
class Laplacian<double, 3>;

template
class Laplacian<double, 4>;

template
class Laplacian<double, 5>;

template
class Laplacian<double, 6>;


/// ctor with an SCF calculation providing the MOs and density
<<<<<<< HEAD
Coulomb::Coulomb(World& world, const Nemo* nemo) : world(world),
        R_square(nemo->R_square) {
    poisson=set_poisson(world,nemo->get_calc()->param.lo());
    vcoul=compute_potential(nemo);
}

/// ctor with an SCF calculation providing the MOs and density
Coulomb::Coulomb(World& world, const SCF* calc) : world(world) {
	poisson=set_poisson(world,calc->param.lo());
    vcoul=compute_potential(calc);
}

=======
template<typename T, std::size_t NDIM>
Coulomb<T, NDIM>::Coulomb(World &world, const Nemo *nemo) : world(world),
                                                            R_square(nemo->R_square) {
    reset_poisson_operator_ptr(nemo->get_calc()->param.lo(), nemo->get_calc()->param.econv());
    vcoul = compute_potential(nemo);
}

/// ctor with an SCF calculation providing the MOs and density
template<typename T, std::size_t NDIM>
Coulomb<T, NDIM>::Coulomb(World &world, const SCF *calc) : world(world) {
    reset_poisson_operator_ptr(calc->param.lo(), calc->param.econv());
    vcoul = compute_potential(calc);
}

template<typename T, std::size_t NDIM>
void Coulomb<T, NDIM>::reset_poisson_operator_ptr(const double lo, const double econv) {
    poisson.reset(CoulombOperatorPtr(world, lo, econv));
}
>>>>>>> e1ef6eb2

template<typename T, std::size_t NDIM>
real_function_3d Coulomb<T, NDIM>::compute_density(const SCF *calc) const {
    real_function_3d density = calc->make_density(world, calc->get_aocc(),
                                                  calc->get_amo());
    if (calc->is_spin_restricted()) {
        density.scale(2.0);
    } else {
        real_function_3d brho = calc->make_density(world, calc->get_bocc(),
                                                   calc->get_bmo());
        density += brho;
    }
    density.truncate();
    return density;
}

template<typename T, std::size_t NDIM>
real_function_3d Coulomb<T, NDIM>::compute_potential(const madness::SCF *calc) const {
    real_function_3d density = compute_density(calc);
    return (*poisson)(density).truncate();
}

/// same as above, but with the additional factor R^2 in the density
template<typename T, std::size_t NDIM>
real_function_3d Coulomb<T, NDIM>::compute_potential(const madness::Nemo *nemo) const {
    real_function_3d density = nemo->make_density(nemo->get_calc()->aocc,
                                                  nemo->get_calc()->amo);
    if (nemo->get_calc()->is_spin_restricted()) {
        density.scale(2.0);
    } else {
        real_function_3d brho = nemo->get_calc()->make_density(world,
                                                               nemo->get_calc()->get_bocc(),
                                                               nemo->get_calc()->get_bmo());
        density += brho;
    }
    density = (density * R_square).truncate();
    return (*poisson)(density).truncate();
}


template<typename T, std::size_t NDIM>
Nuclear<T, NDIM>::Nuclear(World &world, const SCF *calc) : world(world) {
    ncf = std::shared_ptr<NuclearCorrelationFactor>(
            new PseudoNuclearCorrelationFactor(world,
                                               calc->molecule, calc->potentialmanager, 1.0));
}

template<typename T, std::size_t NDIM>
Nuclear<T, NDIM>::Nuclear(World &world, const NemoBase* nemo) : world(world) {
    ncf = nemo->ncf;
}

template<typename T, std::size_t NDIM>
std::vector<Function<T, NDIM> > Nuclear<T, NDIM>::operator()(const std::vector<Function<T, NDIM> > &vket) const {

    typedef Function<T, NDIM> functionT;
    typedef std::vector<functionT> vecfuncT;

    // shortcut for local nuclear potential (i.e. no correlation factor)
    if (ncf->type() == NuclearCorrelationFactor::None) {
        return truncate(ncf->U2() * vket);
    }

    std::vector<std::shared_ptr<Derivative<T, NDIM> > > gradop =
            gradient_operator<T, NDIM>(world);
    reconstruct(world, vket);
    vecfuncT vresult = zero_functions_compressed<T, NDIM>(world, vket.size());

    // memory-saving algorithm: outer loop over the dimensions
    // apply the derivative operator on each function for each dimension
    for (std::size_t i = 0; i < NDIM; ++i) {
        vecfuncT dv = apply(world, *(gradop[i]), vket, true);
        truncate(world, dv);
        vresult += truncate(ncf->U1(i % 3) * dv);
    }

    return truncate(vresult + ncf->U2() * vket);
}


template<typename T, std::size_t NDIM>
DNuclear<T, NDIM>::DNuclear(World &world, const SCF *calc, const int iatom, const int iaxis)
        : world(world), iatom(iatom), iaxis(iaxis) {
    ncf = std::shared_ptr<NuclearCorrelationFactor>(
            new PseudoNuclearCorrelationFactor(world,
                                               calc->molecule, calc->potentialmanager, 1.0));
}

template<typename T, std::size_t NDIM>
DNuclear<T, NDIM>::DNuclear(World &world, const Nemo *nemo, const int iatom, const int iaxis)
        : world(world), iatom(iatom), iaxis(iaxis) {
    ncf = nemo->ncf;
}

template<typename T, std::size_t NDIM>
std::vector<Function<T, NDIM>> DNuclear<T, NDIM>::operator()(const std::vector<Function<T, NDIM>> &vket) const {

    const double vthresh = FunctionDefaults<NDIM>::get_thresh() * 0.1;

    // compute the U2 potential/ the derivative nuclear potential
    NuclearCorrelationFactor::U2X_functor u2x(ncf.get(), iatom, iaxis);
    real_function_3d u2x_f = real_factory_3d(world).functor(u2x)
            .thresh(vthresh).truncate_on_project();
    std::vector<Function<T, NDIM>> result = mul(world, u2x_f, vket);
    truncate(world, result, vthresh);

    // add U1 and U3 potentials if the nuclear correlation factor exists
    if (ncf->type() != NuclearCorrelationFactor::None) {

        std::vector<std::shared_ptr<Derivative<T, NDIM> > > gradop =
                gradient_operator<T, NDIM>(world);
        reconstruct(world, vket);

        // memory-saving algorithm: outer loop over the dimensions
        // apply the derivative operator on each function for each dimension
        for (std::size_t i = 0; i < NDIM; ++i) {
            std::vector<Function<T, NDIM> > dv = apply(world, *(gradop[i]), vket, true);
            truncate(world, dv);

            // note the two different axis: U1axis (i) and the derivative axis (iaxis)
            // \frac{\partial U1_i}{\partial R_{A,iaxis}}
            // e.g. d/dYA U1x
            NuclearCorrelationFactor::U1X_functor u1x(ncf.get(), iatom, i, iaxis);
            Function<double, 3> U1 = real_factory_3d(world).functor(u1x).truncate_on_project();
            std::vector<Function<T, NDIM> > U1dv = U1 * dv;
            truncate(world, U1dv);
            result = sub(world, result, U1dv);
            truncate(world, result);
        }

        // add the U3X potential
        NuclearCorrelationFactor::U3X_functor u3x(ncf.get(), iatom, iaxis);
        real_function_3d u3x_f = real_factory_3d(world).functor(u3x).truncate_on_project();
        std::vector<Function<T, NDIM> > U3v = mul(world, u3x_f, vket);
        result = sub(world, result, U3v);
        truncate(world, result);
    }
    truncate(world, result);

    return result;
}


<<<<<<< HEAD
=======
template<typename T, std::size_t NDIM>
Exchange<T, NDIM>::Exchange(World &world, const SCF *calc, const int ispin)
        : world(world), small_memory_(true), same_(false) {
    if (ispin == 0) { // alpha spin
        mo_ket = convert<double, T, NDIM>(world, calc->amo);        // deep copy necessary if T==double_complex
        occ = calc->aocc;
    } else if (ispin == 1) {  // beta spin
        mo_ket = convert<double, T, NDIM>(world, calc->bmo);
        occ = calc->bocc;
    }
    mo_bra = conj(world, mo_ket);
    poisson = std::shared_ptr<real_convolution_3d>(
            CoulombOperatorPtr(world, calc->param.lo(), calc->param.econv()));
}

template<typename T, std::size_t NDIM>
Exchange<T, NDIM>::Exchange(World &world, const Nemo *nemo,
                            const int ispin) // @suppress("Class members should be properly initialized")
        : Exchange<T, NDIM>(world, nemo->get_calc().get(), ispin) {

    if (ispin == 0) { // alpha spin
        mo_ket = convert<double, T, NDIM>(world,
                                          nemo->get_calc()->amo);        // deep copy necessary if T==double_complex
        occ = nemo->get_calc()->aocc;
    } else if (ispin == 1) {  // beta spin
        mo_ket = convert<double, T, NDIM>(world,
                                          nemo->get_calc()->bmo);        // deep copy necessary if T==double_complex
        occ = nemo->get_calc()->bocc;
    }

    mo_bra = mul(world, nemo->ncf->square(), mo_ket);
    truncate(world, mo_bra);
    poisson = std::shared_ptr<real_convolution_3d>(
            CoulombOperatorPtr(world, nemo->get_calc()->param.lo(),
                               nemo->get_calc()->param.econv()));

}

template<typename T, std::size_t NDIM>
std::vector<Function<T, NDIM> > Exchange<T, NDIM>::operator()(
        const std::vector<Function<T, NDIM> > &vket) const {
    const bool same = this->same();
    int nocc = mo_bra.size();
    int nf = vket.size();
    double tol = FunctionDefaults<3>::get_thresh(); /// Important this is consistent with Coulomb
    vecfuncT Kf = zero_functions_compressed<T, NDIM>(world, nf);
    reconstruct(world, mo_bra);
    norm_tree(world, mo_bra);
    reconstruct(world, mo_ket);
    norm_tree(world, mo_ket);
    if (!same) {
        reconstruct(world, vket);
        norm_tree(world, vket);
    }

    if (small_memory_) {     // Smaller memory algorithm ... possible 2x saving using i-j sym
        for (int i = 0; i < nocc; ++i) {
            if (occ[i] > 0.0) {
                vecfuncT psif = mul_sparse(world, mo_bra[i], vket, mul_tol); /// was vtol
                truncate(world, psif);
                psif = apply(world, *poisson.get(), psif);
                truncate(world, psif);
                psif = mul_sparse(world, mo_ket[i], psif, mul_tol); /// was vtol
                gaxpy(world, 1.0, Kf, occ[i], psif);
            }
        }
    } else {    // Larger memory algorithm ... use i-j sym if psi==f
        vecfuncT psif;
        for (int i = 0; i < nocc; ++i) {
            int jtop = nf;
            if (same)
                jtop = i + 1;
            for (int j = 0; j < jtop; ++j) {
                psif.push_back(mul_sparse(mo_bra[i], vket[j], mul_tol, false));
            }
        }

        world.gop.fence();
        truncate(world, psif, tol);
        psif = apply(world, *poisson.get(), psif);
        truncate(world, psif, tol);
        reconstruct(world, psif);
        norm_tree(world, psif);
        vecfuncT psipsif = zero_functions<T, NDIM>(world, nf * nocc);
        int ij = 0;
        for (int i = 0; i < nocc; ++i) {
            int jtop = nf;
            if (same)
                jtop = i + 1;
            for (int j = 0; j < jtop; ++j, ++ij) {
                psipsif[i * nf + j] = mul_sparse(psif[ij], mo_ket[i], mul_tol, false);
                if (same && i != j) {
                    psipsif[j * nf + i] = mul_sparse(psif[ij], mo_ket[j], mul_tol, false);
                }
            }
        }
        world.gop.fence();
        psif.clear();
        world.gop.fence();
        compress(world, psipsif);
        for (int i = 0; i < nocc; ++i) {
            for (int j = 0; j < nf; ++j) {
                Kf[j].gaxpy(1.0, psipsif[i * nf + j], occ[i], false);
            }
        }
        world.gop.fence();
        psipsif.clear();
        world.gop.fence();
    }
    truncate(world, Kf, tol);
    return Kf;

}


>>>>>>> e1ef6eb2
/// custom ctor with information about the XC functional
template<typename T, std::size_t NDIM>
XCOperator<T, NDIM>::XCOperator(World &world, std::string xc_data, const bool spin_polarized,
                                const real_function_3d &arho, const real_function_3d &brho, std::string deriv)
        : world(world), dft_deriv(deriv), nbeta(0), ispin(0),
          extra_truncation(FunctionDefaults<3>::get_thresh() * 0.01) {

    nbeta = (brho.norm2() > 0.0);   // does this make sense

    xc = std::shared_ptr<XCfunctional>(new XCfunctional());
    xc->initialize(xc_data, spin_polarized, world);

    xc_args = prep_xc_args(arho, brho);
}

template<typename T, std::size_t NDIM>
XCOperator<T, NDIM>::XCOperator(World &world, const SCF *calc, int ispin, std::string deriv)
        : world(world), dft_deriv(deriv), ispin(ispin), extra_truncation(FunctionDefaults<3>::get_thresh() * 0.01) {
    xc = std::shared_ptr<XCfunctional>(new XCfunctional());
    xc->initialize(calc->param.xc(), !calc->param.spin_restricted(), world);
    nbeta = calc->param.nbeta();
    const bool have_beta = xc->is_spin_polarized() && nbeta != 0;

    // compute the alpha and beta densities
    real_function_3d arho, brho;
    arho = calc->make_density(world, calc->aocc, calc->amo);
    if (have_beta) {
        brho = calc->make_density(world, calc->bocc, calc->bmo);
    } else {
        brho = arho;
    }
    xc_args = prep_xc_args(arho, brho);
}

template<typename T, std::size_t NDIM>
XCOperator<T, NDIM>::XCOperator(World &world, const Nemo *nemo, int ispin)
        : world(world), ispin(ispin), extra_truncation(FunctionDefaults<3>::get_thresh() * 0.01) {
    xc = std::shared_ptr<XCfunctional>(new XCfunctional());
    xc->initialize(nemo->get_calc()->param.xc(),
                   !nemo->get_calc()->param.spin_restricted(), world);

    ncf = nemo->ncf;

    nbeta = nemo->get_calc()->param.nbeta();
    const bool have_beta = xc->is_spin_polarized() && nbeta != 0;

    // compute the alpha and beta densities
    real_function_3d arho, brho;
    real_function_3d arhonemo = nemo->make_density(nemo->get_calc()->aocc, nemo->get_calc()->amo);
    arho = (arhonemo * nemo->R_square).truncate(extra_truncation);
    if (have_beta) {
        real_function_3d brhonemo = nemo->make_density(nemo->get_calc()->bocc, nemo->get_calc()->bmo);
        brho = (brhonemo * nemo->R_square).truncate(extra_truncation);
    } else {
        brho = arho;
    }

    xc_args = prep_xc_args(arho, brho);
}


template<typename T, std::size_t NDIM>
XCOperator<T, NDIM>::XCOperator(World &world, const SCF *calc, const real_function_3d &arho,
                                const real_function_3d &brho, int ispin, std::string deriv)
        : world(world), dft_deriv(deriv), nbeta(calc->param.nbeta()), ispin(ispin),
          extra_truncation(FunctionDefaults<3>::get_thresh() * 0.01) {
    xc = std::shared_ptr<XCfunctional>(new XCfunctional());
    xc->initialize(calc->param.xc(), !calc->param.spin_restricted(), world);
    xc_args = prep_xc_args(arho, brho);
}

template<typename T, std::size_t NDIM>
XCOperator<T, NDIM>::XCOperator(World &world, const Nemo *nemo, const real_function_3d &arho,
                                const real_function_3d &brho, int ispin)
        : world(world), nbeta(nemo->get_calc()->param.nbeta()), ispin(ispin), extra_truncation(0.01) {
    xc = std::shared_ptr<XCfunctional>(new XCfunctional());
    xc->initialize(nemo->get_calc()->param.xc(),
                   not nemo->get_calc()->param.spin_restricted(), world);
    ncf = nemo->ncf;

    xc_args = prep_xc_args(arho, brho);
}

template<typename T, std::size_t NDIM>
std::vector<Function<T, NDIM> > XCOperator<T, NDIM>::operator()(const std::vector<Function<T, NDIM> > &vket) const {
    real_function_3d xc_pot = make_xc_potential();
    double vtol = FunctionDefaults<3>::get_thresh() * 0.1;  // safety
    return mul_sparse(world, xc_pot, vket, vtol);
}

template<typename T, std::size_t NDIM>
double XCOperator<T, NDIM>::compute_xc_energy() const {

    if (not is_initialized()) {
        MADNESS_EXCEPTION("calling xc energy without intermediates ", 1);
    }

    refine_to_common_level(world, xc_args);
    real_function_3d vlda = multiop_values<double, xc_functional, 3>
            (xc_functional(*xc), xc_args);
    truncate(world, xc_args);

    return vlda.trace();
}


template<typename T, std::size_t NDIM>
real_function_3d XCOperator<T, NDIM>::make_xc_potential() const {

    if (not is_initialized()) {
        MADNESS_EXCEPTION("calling xc potential without intermediates ", 1);
    }

    refine_to_common_level(world, xc_args);

    // compute all the contributions to the xc kernel
    xc_potential op(*xc, ispin);
    const vecfuncT intermediates = multi_to_multi_op_values(op, xc_args);

    // local part, first term in Yanai2005, Eq. (12)
    real_function_3d dft_pot = intermediates[0];

    if (xc->is_gga()) {
        vecfuncT semilocal(3);
        semilocal[0] = intermediates[1];
        semilocal[1] = intermediates[2];
        semilocal[2] = intermediates[3];

        // second term in Yanai2005, Eq. (12)
        real_function_3d gga_pot_same_spin = div(semilocal, true);
        dft_pot -= gga_pot_same_spin;

        bool have_beta = xc->is_spin_polarized() && nbeta != 0;

        if (have_beta) {
            semilocal[0] = intermediates[4];
            semilocal[1] = intermediates[5];
            semilocal[2] = intermediates[6];

            // third term in Yanai2005, Eq. (12)
            real_function_3d gga_pot_other_spin = div(semilocal, true);
            dft_pot -= gga_pot_other_spin;
        }
    }

    truncate(world, xc_args);
    return dft_pot.truncate();
}


/// apply the xc kernel on a perturbed density

/// cf Eq. (13) of T. Yanai, R. J. Harrison, and N. Handy,
/// “Multiresolution quantum chemistry in multiwavelet bases: time-dependent
/// density functional theory with asymptotically corrected potentials in
/// local density and generalized gradient approximations,”
/// Mol. Phys., vol. 103, no. 2, pp. 413–424, 2005.
///
/// the application of the xc kernel is (RHF only)
/// \f[
///   \frac{\partial^2E_{xc}}{\partial \rho_\alpha^2}\circ\tilde\rho
///      = second_{local} + second_{semilocal} + first_{semilocal}
/// \f]
/// where the second partial derivatives are
/// \f[
///        second_{local} = \frac{\partial^2 f_{xc}}{\partial \rho_\alpha^2}\tilde \rho
///        + 2\frac{\partial^2 f_{xc}}{\partial \rho_\alpha\sigma_{\alpha\alpha}}
///            \left(\vec\nabla \rho_a\cdot \vec \nabla\tilde\rho\right)
/// \f]
///  the second partial derivatives that need to be multiplied with the density gradients
/// \f[
///      second_{semilocal} = -\vec\nabla\cdot\left((\vec\nabla\rho)
///             \left[2\frac{\partial^2 f_{xc}}{\partial\rho_\alpha\partial\sigma_{\alpha\alpha}}\tilde\rho
///             + 4\frac{\partial^2 f_{xc}}{\partial\sigma_{\alpha\alpha}^2}
///                \left(\vec\nabla\rho_\alpha\cdot\vec\nabla\tilde\rho\right)\right]\right)
/// \f]
/// and the first derivatives that need to be multiplied with the density gradients
/// \f[
///      first_{semilocal} =
///        -\vec\nabla\cdot\left(2\frac{\partial f_{xc}}{\partial\sigma_{\alpha\alpha}}\vec\nabla\tilde\rho\right)
/// \f]
template<typename T, std::size_t NDIM>
real_function_3d XCOperator<T, NDIM>::apply_xc_kernel(const real_function_3d &dens_pt,
                                                      const vecfuncT grad_dens_pt) const {

    MADNESS_ASSERT(not xc->is_spin_polarized());    // for now
    MADNESS_ASSERT(ispin == 0);           // for now

    if (not is_initialized()) {
        MADNESS_EXCEPTION("calling apply_xc_kernel without intermediates ", 1);
    }

    vecfuncT ddens_pt = grad_dens_pt;
    prep_xc_args_response(dens_pt, xc_args, ddens_pt);
    refine_to_common_level(world, xc_args);

    // compute all the contributions to the xc kernel
    xc_kernel_apply op(*xc, ispin);
    const vecfuncT intermediates = multi_to_multi_op_values(op, xc_args);

    // lda potential and local parts of the gga potential
    real_function_3d result = intermediates[0];

    // add semilocal gga potentials
    if (xc->is_gga()) {
        // turn intermediates into quantities that can be digested by the div operator
        vecfuncT semilocal(3);
        semilocal[0] = intermediates[1];
        semilocal[1] = intermediates[2];
        semilocal[2] = intermediates[3];

        real_function_3d gga_pot = -1.0 * div(semilocal, true);

        result += gga_pot;
    }
    truncate(world, xc_args);
    return result.truncate();
}

/// prepare xc args
template<typename T, std::size_t NDIM>
vecfuncT XCOperator<T, NDIM>::prep_xc_args(const real_function_3d &arho,
                                           const real_function_3d &brho) const {

    World &world = arho.world();
    vecfuncT xcargs(XCfunctional::number_xc_args);
    const bool have_beta = (xc->is_spin_polarized()) and (nbeta > 0);

    // assign the densities (alpha, beta)
    xcargs[XCfunctional::enum_rhoa] = copy(arho.reconstruct());      // alpha density
    if (have_beta) xcargs[XCfunctional::enum_rhob] = copy(brho.reconstruct());  // beta density
    world.gop.fence();

    // compute the chi quantity such that sigma = rho^2 * chi
    if (xc->is_gga()) {

        real_function_3d logdensa = unary_op(arho, logme());
        vecfuncT grada;
        if (dft_deriv == "bspline") grada = grad_bspline_one(logdensa); // b-spline
        else if (dft_deriv == "ble") grada = grad_ble_one(logdensa);    // BLE
        else grada = grad(logdensa);                                   // Default is abgv
        real_function_3d chi = dot(world, grada, grada);
        xcargs[XCfunctional::enum_chi_aa] = chi;
        xcargs[XCfunctional::enum_zetaa_x] = grada[0];
        xcargs[XCfunctional::enum_zetaa_y] = grada[1];
        xcargs[XCfunctional::enum_zetaa_z] = grada[2];

        if (have_beta) {
            real_function_3d logdensb = unary_op(brho, logme());
            // Bryan's edits for derivatives
            vecfuncT gradb;
            if (dft_deriv == "bspline") gradb = grad_bspline_one(logdensa);  // b-spline
            else if (dft_deriv == "ble") gradb = grad_ble_one(logdensa);     // BLE
            else gradb = grad(logdensa);                                    // Default is abgv
            real_function_3d chib = dot(world, gradb, gradb);
            real_function_3d chiab = dot(world, grada, gradb);
            xcargs[XCfunctional::enum_zetab_x] = gradb[0];
            xcargs[XCfunctional::enum_zetab_y] = gradb[1];
            xcargs[XCfunctional::enum_zetab_z] = gradb[2];
            xcargs[XCfunctional::enum_chi_bb] = chib;
            xcargs[XCfunctional::enum_chi_ab] = chiab;
        }
    }

    world.gop.fence();
    truncate(world, xc_args, extra_truncation);
    return xcargs;
}

/// add intermediates for the response kernels to xc_args
template<typename T, std::size_t NDIM>
void XCOperator<T, NDIM>::prep_xc_args_response(const real_function_3d &dens_pt,
                                                vecfuncT &xc_args, vecfuncT &ddens_pt) const {

    const bool have_beta = (xc->is_spin_polarized()) and (nbeta > 0);
    World &world = dens_pt.world();

    // assign the perturbed density (spin-free)
    xc_args[XCfunctional::enum_rho_pt] = dens_pt;
    world.gop.fence();

    // assign the reduced density gradients with the perturbed density for GGA
    // \sigma_pt   = 2.0 * \nabla \rho_\alpha \cdot \nabla\tilde\rho
    // \sigma_pt_a = \nabla \rho_\alpha \cdot \nabla\tilde\rho
    // \sigma_pt_b = \nabla \rho_\beta \cdot \nabla\tilde\rho
    //
    // using the logarithmic derivatives for rho only we get (alpha and RHF)
    // \sigma_pt = 2.0 * \rho_\alpha (\nabla\zeta_\alpha \cdot \nabla\tilde\rho)
    // \sigma_pt_a = \rho_\alpha (\nabla\zeta_\alpha \cdot \nabla\tilde\rho)
    // we save the functions without multiplying the ground state density rho
    if (xc->is_gga()) {

        if (ddens_pt.size() == 0) ddens_pt = grad(dens_pt);     // spin free
        else print(" using provided ddens_pt in prep_xc_args_response");

        xc_args[XCfunctional::enum_ddens_ptx] = ddens_pt[0];
        xc_args[XCfunctional::enum_ddens_pty] = ddens_pt[1];
        xc_args[XCfunctional::enum_ddens_ptz] = ddens_pt[2];

        std::vector<real_function_3d> zeta(3);
        zeta[0] = xc_args[XCfunctional::enum_zetaa_x];
        zeta[1] = xc_args[XCfunctional::enum_zetaa_y];
        zeta[2] = xc_args[XCfunctional::enum_zetaa_z];
        xc_args[XCfunctional::enum_sigma_pta_div_rho] = dot(world, zeta, ddens_pt);    // sigma_a
        // for RHF add factor 2 on rho; will be done in xcfunctional_libxc::make_libxc_args
        // \sigma_pt = 2 * rho_a * sigma_pta_div_rho
        world.gop.fence();

        if (have_beta) {
            zeta[0] = xc_args[XCfunctional::enum_zetab_x];
            zeta[1] = xc_args[XCfunctional::enum_zetab_y];
            zeta[2] = xc_args[XCfunctional::enum_zetab_z];
            xc_args[XCfunctional::enum_sigma_ptb_div_rho] = dot(world, zeta, ddens_pt);  // sigma_b
        }
        world.gop.fence();
    }
    world.gop.fence();
    truncate(world, xc_args, extra_truncation);
}


template<>
Fock<double, 3>::Fock(World &world, const Nemo *nemo) : world(world) {
    auto tmp = nemo->make_fock_operator();
    if (tmp) std::swap(tmp->operators, operators);
    else MADNESS_EXCEPTION("failed to construct fock operator", 1);
}

template<>
Fock<double, 3>::Fock(World &world, const OEP *oep) : world(world) {
    auto tmp = oep->make_fock_operator();
    if (tmp) std::swap(tmp->operators, operators);
    else MADNESS_EXCEPTION("failed to construct fock operator", 1);
}

template<>
Fock<double, 3>::Fock(World &world, const NemoBase *nemobase) : world(world) {
    auto tmp = nemobase->make_fock_operator();
    if (tmp) std::swap(tmp->operators, operators);
    else MADNESS_EXCEPTION("failed to construct fock operator", 1);
}

<<<<<<< HEAD
template std::vector<Function<double,3> > Nuclear::operator()(const std::vector<Function<double,3> >& vket) const;
template std::vector<Function<double_complex,3> > Nuclear::operator()(const std::vector<Function<double_complex,3> >& vket) const;
=======
template class Exchange<double_complex,3>;
template class Exchange<double,3>;

template class Coulomb<double_complex,3>;
template class Coulomb<double,3>;

template class XCOperator<double_complex,3>;
template class XCOperator<double,3>;

template class Nuclear<double_complex,3>;
template class Nuclear<double,3>;

template class DNuclear<double_complex,3>;
template class DNuclear<double,3>;

template class Fock<double_complex,3>;
template class Fock<double,3>;
>>>>>>> e1ef6eb2

} // namespace madness

<|MERGE_RESOLUTION|>--- conflicted
+++ resolved
@@ -180,20 +180,6 @@
 
 
 /// ctor with an SCF calculation providing the MOs and density
-<<<<<<< HEAD
-Coulomb::Coulomb(World& world, const Nemo* nemo) : world(world),
-        R_square(nemo->R_square) {
-    poisson=set_poisson(world,nemo->get_calc()->param.lo());
-    vcoul=compute_potential(nemo);
-}
-
-/// ctor with an SCF calculation providing the MOs and density
-Coulomb::Coulomb(World& world, const SCF* calc) : world(world) {
-	poisson=set_poisson(world,calc->param.lo());
-    vcoul=compute_potential(calc);
-}
-
-=======
 template<typename T, std::size_t NDIM>
 Coulomb<T, NDIM>::Coulomb(World &world, const Nemo *nemo) : world(world),
                                                             R_square(nemo->R_square) {
@@ -212,7 +198,6 @@
 void Coulomb<T, NDIM>::reset_poisson_operator_ptr(const double lo, const double econv) {
     poisson.reset(CoulombOperatorPtr(world, lo, econv));
 }
->>>>>>> e1ef6eb2
 
 template<typename T, std::size_t NDIM>
 real_function_3d Coulomb<T, NDIM>::compute_density(const SCF *calc) const {
@@ -356,124 +341,6 @@
 }
 
 
-<<<<<<< HEAD
-=======
-template<typename T, std::size_t NDIM>
-Exchange<T, NDIM>::Exchange(World &world, const SCF *calc, const int ispin)
-        : world(world), small_memory_(true), same_(false) {
-    if (ispin == 0) { // alpha spin
-        mo_ket = convert<double, T, NDIM>(world, calc->amo);        // deep copy necessary if T==double_complex
-        occ = calc->aocc;
-    } else if (ispin == 1) {  // beta spin
-        mo_ket = convert<double, T, NDIM>(world, calc->bmo);
-        occ = calc->bocc;
-    }
-    mo_bra = conj(world, mo_ket);
-    poisson = std::shared_ptr<real_convolution_3d>(
-            CoulombOperatorPtr(world, calc->param.lo(), calc->param.econv()));
-}
-
-template<typename T, std::size_t NDIM>
-Exchange<T, NDIM>::Exchange(World &world, const Nemo *nemo,
-                            const int ispin) // @suppress("Class members should be properly initialized")
-        : Exchange<T, NDIM>(world, nemo->get_calc().get(), ispin) {
-
-    if (ispin == 0) { // alpha spin
-        mo_ket = convert<double, T, NDIM>(world,
-                                          nemo->get_calc()->amo);        // deep copy necessary if T==double_complex
-        occ = nemo->get_calc()->aocc;
-    } else if (ispin == 1) {  // beta spin
-        mo_ket = convert<double, T, NDIM>(world,
-                                          nemo->get_calc()->bmo);        // deep copy necessary if T==double_complex
-        occ = nemo->get_calc()->bocc;
-    }
-
-    mo_bra = mul(world, nemo->ncf->square(), mo_ket);
-    truncate(world, mo_bra);
-    poisson = std::shared_ptr<real_convolution_3d>(
-            CoulombOperatorPtr(world, nemo->get_calc()->param.lo(),
-                               nemo->get_calc()->param.econv()));
-
-}
-
-template<typename T, std::size_t NDIM>
-std::vector<Function<T, NDIM> > Exchange<T, NDIM>::operator()(
-        const std::vector<Function<T, NDIM> > &vket) const {
-    const bool same = this->same();
-    int nocc = mo_bra.size();
-    int nf = vket.size();
-    double tol = FunctionDefaults<3>::get_thresh(); /// Important this is consistent with Coulomb
-    vecfuncT Kf = zero_functions_compressed<T, NDIM>(world, nf);
-    reconstruct(world, mo_bra);
-    norm_tree(world, mo_bra);
-    reconstruct(world, mo_ket);
-    norm_tree(world, mo_ket);
-    if (!same) {
-        reconstruct(world, vket);
-        norm_tree(world, vket);
-    }
-
-    if (small_memory_) {     // Smaller memory algorithm ... possible 2x saving using i-j sym
-        for (int i = 0; i < nocc; ++i) {
-            if (occ[i] > 0.0) {
-                vecfuncT psif = mul_sparse(world, mo_bra[i], vket, mul_tol); /// was vtol
-                truncate(world, psif);
-                psif = apply(world, *poisson.get(), psif);
-                truncate(world, psif);
-                psif = mul_sparse(world, mo_ket[i], psif, mul_tol); /// was vtol
-                gaxpy(world, 1.0, Kf, occ[i], psif);
-            }
-        }
-    } else {    // Larger memory algorithm ... use i-j sym if psi==f
-        vecfuncT psif;
-        for (int i = 0; i < nocc; ++i) {
-            int jtop = nf;
-            if (same)
-                jtop = i + 1;
-            for (int j = 0; j < jtop; ++j) {
-                psif.push_back(mul_sparse(mo_bra[i], vket[j], mul_tol, false));
-            }
-        }
-
-        world.gop.fence();
-        truncate(world, psif, tol);
-        psif = apply(world, *poisson.get(), psif);
-        truncate(world, psif, tol);
-        reconstruct(world, psif);
-        norm_tree(world, psif);
-        vecfuncT psipsif = zero_functions<T, NDIM>(world, nf * nocc);
-        int ij = 0;
-        for (int i = 0; i < nocc; ++i) {
-            int jtop = nf;
-            if (same)
-                jtop = i + 1;
-            for (int j = 0; j < jtop; ++j, ++ij) {
-                psipsif[i * nf + j] = mul_sparse(psif[ij], mo_ket[i], mul_tol, false);
-                if (same && i != j) {
-                    psipsif[j * nf + i] = mul_sparse(psif[ij], mo_ket[j], mul_tol, false);
-                }
-            }
-        }
-        world.gop.fence();
-        psif.clear();
-        world.gop.fence();
-        compress(world, psipsif);
-        for (int i = 0; i < nocc; ++i) {
-            for (int j = 0; j < nf; ++j) {
-                Kf[j].gaxpy(1.0, psipsif[i * nf + j], occ[i], false);
-            }
-        }
-        world.gop.fence();
-        psipsif.clear();
-        world.gop.fence();
-    }
-    truncate(world, Kf, tol);
-    return Kf;
-
-}
-
-
->>>>>>> e1ef6eb2
 /// custom ctor with information about the XC functional
 template<typename T, std::size_t NDIM>
 XCOperator<T, NDIM>::XCOperator(World &world, std::string xc_data, const bool spin_polarized,
@@ -816,10 +683,6 @@
     else MADNESS_EXCEPTION("failed to construct fock operator", 1);
 }
 
-<<<<<<< HEAD
-template std::vector<Function<double,3> > Nuclear::operator()(const std::vector<Function<double,3> >& vket) const;
-template std::vector<Function<double_complex,3> > Nuclear::operator()(const std::vector<Function<double_complex,3> >& vket) const;
-=======
 template class Exchange<double_complex,3>;
 template class Exchange<double,3>;
 
@@ -837,7 +700,6 @@
 
 template class Fock<double_complex,3>;
 template class Fock<double,3>;
->>>>>>> e1ef6eb2
 
 } // namespace madness
 
