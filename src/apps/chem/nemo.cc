--- conflicted
+++ resolved
@@ -146,13 +146,11 @@
 
     symmetry_projector=projector_irrep(calc->param.pointgroup())
     		.set_ordering("keep").set_verbosity(0).set_orthonormalize_irreps(true);;
+    if (world.rank()==0) print("constructed symmetry operator for point group",
+    		symmetry_projector.get_pointgroup());
 	if (symmetry_projector.get_verbosity()>1) symmetry_projector.print_character_table();
 
-<<<<<<< HEAD
 	if (world.rank()==0) param.print("dft","end");
-=======
-//	param.print("dft","end");
->>>>>>> e1ef6eb2
 }
 
 Nemo::Nemo(World& world, const commandlineparser &parser) :
@@ -1320,17 +1318,10 @@
     solver.set_maxsub(5);
 
     // construct unperturbed operators
-<<<<<<< HEAD
-    const Coulomb J(world,this);
-    const Exchange<double,3> K=Exchange<double,3>(world,this,0);
-    const XCOperator xc(world, xc_data, not calc->param.spin_restricted(), arho, arho);
-    const Nuclear V(world,this);
-=======
     const Coulomb<double,3> J(world,this);
     const Exchange<double,3> K=Exchange<double,3>(world,this,0).small_memory(false);
     const XCOperator<double,3> xc(world, xc_data, not calc->param.spin_restricted(), arho, arho);
     const Nuclear<double,3> V(world,this);
->>>>>>> e1ef6eb2
 
     Tensor<double> h_diff(3l);
     for (int iter=0; iter<10; ++iter) {
