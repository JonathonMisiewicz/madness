--- conflicted
+++ resolved
@@ -6,7 +6,6 @@
  */
 
 #include "TDHF.h"
-#include <chem/pointgroupsymmetry.h>
 
 namespace madness {
 
@@ -319,43 +318,14 @@
 	}
 
 	bool converged = true;
-	projector_irrep projector(nemo.get_calc()->molecule.pointgroup_,parameters.excitation_irrep);
 
 	// get potentials (if demanded)
 	std::vector<vector_real_function_3d> V;
-
-	// initial symmetry projection
-	print("symmetrizing the x vectors");
-	for (auto& xx : x) {
-		std::size_t nx_before=xx.size();
-		std::vector<std::string> sirreps;
-		vecfuncT tmp=nemo.get_symmetry_projector()(xx.get_vecfunction(),nemo.R_square,sirreps);
-		xx.set_functions(tmp,xx.type,parameters.freeze);
-		MADNESS_ASSERT(xx.size()==nx_before);
-	}
 
 	// for TDHF the potential is always stored
 	if(parameters.store_potential and y.empty()) V = make_potentials(x);
 	else if(not y.empty()) V = make_tdhf_potentials(x,y);
-<<<<<<< HEAD
-	// orthonormalize
-
-	orthonormalize(x,V);
-	print("check symmetry of x after orthonormalization");
-	for (auto& xx : x) {
-		std::vector<std::string> sirreps;
-		vecfuncT tmp=nemo.get_symmetry_projector()(xx.get_vecfunction(),nemo.R_square,sirreps);
-		print("sirreps",sirreps);
-	}
-	print("check symmetry of V after orthonormalization");
-	for (auto& vv : V) {
-		std::vector<std::string> sirreps;
-		nemo.get_symmetry_projector()(vv,nemo.R_square,sirreps);
-		print("sirreps",sirreps);
-	}
-=======
-
->>>>>>> 397af844
+
 
 	for(size_t iter=0;iter<iter_max;iter++){
 		CCTimer timer(world,"iteration "+std::to_string(iter));
@@ -370,22 +340,9 @@
 		}
 		// apply Greens Functions
 		for(size_t i=0;i<x.size();i++) if(iterate_y and x[i].omega>=0.0) x[i].omega = -1.0*y[i].omega;
-<<<<<<< HEAD
-		std::vector<vecfuncT> residuals=apply_G(x,V);
-=======
 		std::vector<vector_real_function_3d> residuals=apply_G(x,V);
 		// check convergence
->>>>>>> 397af844
-
-		print("check symmetry of residual");
-		for (auto& r : residuals) {
-			std::vector<std::string> sirreps;
-			r=nemo.get_symmetry_projector()(r,nemo.R_square,sirreps);
-			print("sirreps",sirreps);
-		}
-
-
-		// check convergence
+
 		converged = true;
 		// error (vector norm)
 		std::vector<double> errors;
@@ -605,7 +562,6 @@
 	const real_function_3d alpha_density=0.5*nemo.R_square*nemo_density;
 
 
-	std::vector<std::string> sirreps;
 
 
 
@@ -629,10 +585,6 @@
 		CCTimer timeJ(world,"Jx");
 		const vector_real_function_3d Jx=J(x.get_vecfunction());
 		timeJ.info(parameters.debug);
-
-		print("Check symmetry on Jx");
-		vecfuncT tmp=nemo.get_symmetry_projector()(Jx,nemo.R_square,sirreps);
-		print("sirreps",sirreps);
 
 		if(nemo.get_calc()->xc.is_dft()){
 			// XC Potential
@@ -660,11 +612,6 @@
 			K.set_parameters(mo_bra_.get_vecfunction(),mo_ket_.get_vecfunction(),occ,parameters.lo,parameters.thresh_op);
 			vector_real_function_3d Kx =K(x.get_vecfunction());
 			scale(world,Kx,hf_coeff);
-
-			print("Check symmetry on Kx (gs)");
-			vecfuncT tmp=nemo.get_symmetry_projector()(Kx,nemo.R_square,sirreps);
-			print("sirreps",sirreps);
-
 			Vpsi1 = sub(world, Vpsi1, Kx);
 			timeKx.info(parameters.debug);
 		}
@@ -706,12 +653,6 @@
 			Vpsi2 = XCp;
 		}
 		else Vpsi2 = Jp(active_mo)+XCp;
-
-		print("Check symmetry on Jp (es)");
-		vecfuncT tmp=nemo.get_symmetry_projector()(Vpsi2,nemo.R_square,sirreps);
-		print("sirreps",sirreps);
-
-
 		timeJ.info(parameters.debug);
 		// Exchange Part
 		if(hf_coeff>0.0){
@@ -727,10 +668,6 @@
 				}
 				Kp.push_back(Ki);
 			}
-			print("Check symmetry on Kp (es)");
-			vecfuncT tmp=nemo.get_symmetry_projector()(Kp,nemo.R_square,sirreps);
-			print("sirreps",sirreps);
-
 			scale(world,Kp,hf_coeff);
 			Vpsi2 = sub(world,Vpsi2,Kp);
 			timeK.info(parameters.debug);
@@ -755,10 +692,6 @@
 	// canonical: -ei|xi> (part of greens function)
 	// local:  -fik|xk> (fii|xi> part of greens functions, rest needs to be added)
 
-	print("Check symmetry on V (total)");
-	nemo.get_symmetry_projector()(Vpsi,nemo.R_square,sirreps);
-	print("sirreps",sirreps);
-
 	if(nemo.get_calc()->param.localize){
 		const vector_real_function_3d vx=x.get_vecfunction();
 		vector_real_function_3d fock_coupling=madness::transform(world,vx,F_occ);
@@ -768,8 +701,6 @@
 		}
 		Vpsi-=fock_coupling;
 	}
-	print("Check symmetry on V with local coupling)");
-	nemo.get_symmetry_projector()(Vpsi,nemo.R_square,sirreps);
 
 
 	truncate(world,Vpsi);
@@ -989,82 +920,9 @@
 	return F;
 }
 
-<<<<<<< HEAD
-/// Makes the guess for the y-states from empty y states
-std::vector<CC_vecfunction> TDHF::make_y_guess(const std::vector<CC_vecfunction> & x, std::vector<CC_vecfunction> & y)const{
-	std::vector<vecfuncT> V;
-	std::vector<CC_vecfunction> result;
-	MADNESS_EXCEPTION("Not Implemented",1);
-	return result;
-}
-
-/// Makes the guess functions by exciting active orbitals with excitation operators
-std::vector<CC_vecfunction> TDHF::make_symmetrized_guess()const{
-	CCTimer time(world,"Making Symmetrized Guess Functions ");
-
-	// make the excitation operators
-	std::vector<std::string> exop_strings = make_predefined_guess_strings(parameters.tda_guess);
-	vecfuncT exops;
-	for(const auto& exs:exop_strings){
-		std::shared_ptr<FunctionFunctorInterface<double, 3> > exop_functor(new polynomial_functor(exs));
-		real_function_3d exop = real_factory_3d(world).functor(exop_functor);
-		// do damp
-		if(parameters.tda_damping_width > 0.0){
-			std::shared_ptr<FunctionFunctorInterface<double, 3> > damp_functor(new gauss_functor(parameters.tda_damping_width));
-			real_function_3d damp = real_factory_3d(world).functor(damp_functor);
-			plot_plane(world,damp,"damping_function");
-			exop = (exop*damp).truncate();
-		}
-		exops.push_back(exop);
-	}
-
-	// symmetrize orbitals and excitation operators
-	print("projecting excitation operators");
-	std::vector<std::string> str_irreps_guess;
-	exops=nemo.get_symmetry_projector()(exops,nemo.R_square,str_irreps_guess);
-
-	print("projecting reference orbitals");
-	std::vector<std::string> str_irreps_mo;
-	const CC_vecfunction & mos = get_active_mo_ket();
-
-	vecfuncT vm=nemo.get_symmetry_projector()(mos.get_vecfunction(),nemo.R_square,str_irreps_mo);
-
-	// making the guess
-	reconstruct(world,vm);
-	reconstruct(world,exops);
-
-	projector_irrep projector(nemo.get_calc()->molecule.pointgroup_);
-	std::vector<CC_vecfunction> guess;
-
-	// loop over all excitation operators
-	for (std::size_t iex=0; iex<exops.size(); ++iex) {
-
-		if (str_irreps_guess[iex]==parameters.excitation_irrep) {
-			print("making guess from excitation ",iex,str_irreps_guess[iex]);
-			vecfuncT tmp = (exops[iex]*vm);
-			nemo.normalize(tmp);
-
-			tmp = Q(tmp);
-			nemo.normalize(tmp);
-
-			CC_vecfunction guess_tmp(tmp,RESPONSE,parameters.freeze);
-			guess.push_back(guess_tmp);
-		}
-	}
-	return guess;
-}
-
-
-/// Makes the guess functions by exciting active orbitals with excitation operators
-std::vector<CC_vecfunction> TDHF::make_guess()const{
-
-	return make_symmetrized_guess();
-	CCTimer time(world,"Making Guess Functions: " + parameters.tda_guess);
-=======
 /// Makes the (old) guess functions by exciting active orbitals with excitation operators
 std::vector<CC_vecfunction> TDHF::make_old_guess(const vector_real_function_3d& f)const{
 	CCTimer time(world,"Making Guess Functions: " + parameters.guess_excitation_operators);
->>>>>>> 397af844
 	std::vector<std::string> exop_strings;
 	if(parameters.guess_excitation_operators=="custom"){
 		exop_strings = parameters.exops;
@@ -1088,71 +946,17 @@
 		exops.push_back(exop);
 	}
 
-	// symmetrize
-	std::vector<std::string> str_irreps_guess;
-	if (this->nemo.do_symmetry()) {
-		print("number of excitation operators",exops.size());
-		print("projecting excitation operators");
-		exops=nemo.get_symmetry_projector()(exops,nemo.R_square,str_irreps_guess);
-	}
-
 	// Excite the last N unfrozen MOs
-<<<<<<< HEAD
-	size_t N = parameters.tda_guess_orbitals;
-	const CC_vecfunction & mos = get_active_mo_ket();
-
-	// if N was not assigned we use just the Homo if there are no degeneracies
-	// here we check for degeneracies
-=======
 
 	size_t N = std::min(parameters.guess_occ_to_virt,int(f.size()));
 	// if N was not assigned we use all orbitals
->>>>>>> 397af844
 	if(N==0){
 		N=f.size();
 	}
 
 	// making the guess
-	vecfuncT vm = mos.get_vecfunction();
-	std::vector<std::string> str_irreps_mo;
-	projector_irrep projector(nemo.get_calc()->molecule.pointgroup_);
-	if (this->nemo.do_symmetry()) {
-		print("projecting reference orbitals");
-		vm=nemo.get_symmetry_projector()(vm,nemo.R_square,str_irreps_mo);
-	}
-	reconstruct(world,vm);
-	reconstruct(world,exops);
-	MADNESS_ASSERT(not(N>vm.size()));
-
 	std::vector<CC_vecfunction> guess;
-	print("requesting excitation",parameters.excitation_irrep);
-	// loop over the number of excitation operators
 	for(size_t i=0;i<exops.size();i++){
-<<<<<<< HEAD
-		vecfuncT tmp= zero_functions<double,3>(world,vm.size());
-
-		if (parameters.excitation_irrep=="all") {
-			// exciting the first N orbitals (from the homo to the homo-N)
-			for(size_t k=0;k<N;k++){
-				real_function_3d xmo = (exops[i]*vm[vm.size()-1-k]).truncate();
-				tmp[tmp.size()-1-k]=xmo;
-				plot_plane(world,xmo,std::to_string(i)+"_cis_guess_"+"_"+std::to_string(vm.size()-k-1+parameters.freeze));
-			}
-		} else {
-			for (std::size_t imo=0; imo<vm.size(); ++imo) {
-				// reduce the direct product of orbital and excitation operator
-				std::vector<std::string> prod=projector.reduce(str_irreps_mo[imo],str_irreps_guess[i]);
-				MADNESS_ASSERT(prod.size()==1);	// only Abelian right now
-//				print("reducing orbital/excitation product to",prod);
-				if (prod[0]==parameters.excitation_irrep) {
-					print("making guess from orbital/excitation ",imo,i);
-					print("   corresponding to irreps",str_irreps_mo[imo],str_irreps_guess[i]);
-
-					real_function_3d xmo = (exops[i]*vm[imo]).truncate();
-					tmp[imo]=xmo;
-				}
-			}
-=======
 		const vector_real_function_3d& vm = f;
 		reconstruct(world,vm);
 		reconstruct(world,exops);
@@ -1163,10 +967,7 @@
 			real_function_3d xmo = (exops[i]*vm[vm.size()-1-k]).truncate();
 			tmp[tmp.size()-1-k]=xmo;
 			plot_plane(world,xmo,std::to_string(i)+"_cis_guess_"+"_"+std::to_string(vm.size()-k-1+parameters.freeze));
->>>>>>> 397af844
-		}
-
-
+		}
 		{
 			const double norm = sqrt(inner(world,make_bra(tmp),tmp).sum());
 			scale(world,tmp,1.0/norm);
