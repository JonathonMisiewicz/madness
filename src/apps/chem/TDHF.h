/*
 * TDHF.h
 *
 *  Created on: Aug 11, 2016
 *      Author: kottmanj
 */

#ifndef SRC_APPS_CHEM_TDHF_H_
#define SRC_APPS_CHEM_TDHF_H_

#include "CCStructures.h"
#include "nemo.h"
#include "projector.h"
#include "SCFOperators.h"
#include <math.h>
#include "GuessFactory.h"
#include <chem/commandlineparser.h>


namespace madness {
/// The TDHF class
/// solves CIS/TDA equations and hopefully soon the full TDHF/TDDFT equations
class TDHF {
public:

<<<<<<< HEAD
	/// the TDHF parameter class
	struct Parameters : public QCCalculationParametersBase {

		Parameters() {
			initialize_all();
		}

		Parameters(const Parameters& other) : QCCalculationParametersBase(other) {}

		/// todo: read_from_file compatible with dist. memory computation
		Parameters(World& world, const std::shared_ptr<SCF>& scf, const std::string& input) {
			initialize_all();
			read(world,input,"response");
			set_derived_values(scf);
		}

		void initialize_all() {

			// MRA stuff
			initialize<double>("thresh",1.e-5);
			initialize<double>("econv",1.e-5);
			initialize<double>("dconv",1.e-4);

			// physics
			initialize<std::string>("calculation","cis","currently only cis=tda possible, TBD: thdf",{"cis"});
			initialize<bool>("triplet",false,"calculate triplet excitation energies (only works for CIS)");
			initialize<bool>("do_oep",false,"use OEP potentials for the ground state exchange");
			initialize<std::size_t>("excitations",1);
			initialize<std::size_t>("freeze",0,"the number of frozen occupied orbitals");
			initialize<std::string>("irrep","all","compute only irreps of the respective point group");

			// solver
			initialize<size_t>("maxiter",25,"maximum number of iterations in the final iterations");
			initialize<std::size_t>("kain_subspace",8,"use kain (kain subspace<=0 == no kain, kain_subspace==1 should have the same effect)");

			// guess
			initialize<double>("guess_econv",1.e-4);
			initialize<double>("guess_dconv",1.e-3);
			initialize<std::size_t>("iterating_excitations",2);
			initialize<std::size_t>("guess_excitations",4);
			initialize<std::size_t>("guess_occ_to_virt",5);
			initialize<double>("damping_width",0.0,"every exop is multiplied with e^(-exponent*r2) to avoid noise at the boundaries");

			initialize<bool>("debug",false);
			initialize<bool>("plot",false);
			initialize<bool>("no_compute",false);

			initialize<std::vector<size_t> >("restart",std::vector<size_t>(),"excitations which will be read from disk");
			initialize<double> ("lo",1.e10,"smallest length scale we need to resolve");

			initialize<std::string>("guess_excitation_operators","dipole+","guess typ",{"dipole+","quadrupole","big_fock_2","big_fock_3","big_fock_4","custom"});

			/// add center of mass functions determined by the homo-energy
			/// will add s,px,py,pz functions in the center of mass with exponent: -(e_homo/c) and c=guess_cm is the value of this parameter
			initialize<double>("guess_cm",2.0,"center-of-mass functions, s/p shell with exponent -(e_homo/c)");

			/// use the diagonal approximation for the guess (only e_a -e_i terms in CIS matrix)
			/// much faster
			initialize<bool>("guess_diag",true,"use the diagonal approximation for the guess (only e_a -e_i terms in CIS matrix)");

			/// determine active orbitals in guess (for all inactive orbitals only the diagonal  e_a-e_i term is computed in the guess
			/// guess_active_orbitals=0 is the same as guess_diag
			initialize<std::size_t>("guess_active_orbitals",0,"determine active orbitals in guess (for all inactive orbitals only the diagonal  e_a-e_i term is computed in the guess");


			initialize<bool>("store_potential",true,"store the potential for orthogonalizations or recalculate it");

			initialize<size_t>("guess_maxiter",0,"maximum number of guess iterations ");

			//		/// determine how the virtuals for the guess are constructed: scf, external, custom, dipole, quadrupole
			//		/// scf: read in the ao set from scf (scales with system size)
			//		/// external: read in virtuals from disk
			//		/// custom or predefined strings like dipole, dipole+, ... : create virtuals form occupied orbitals by multiplying with polynomials
			//		/// |v> = |occ>*poly
			//		/// if custom is chosen:
			//		/// the polynomials can be determined by: exop x n1 y n2 z n3 c n4, x n11 ... x n44, ...  which will be n4*x^n1*y^n2*z^n3 + n44*x^n11* ...
			//		/// e.g. for a dipole guess enter the exop keyword 3 times as:
			//		/// exop x 1.0
			//		/// exop y 1.0
			//		/// exop z 1.0
			//		/// the options dipole, dipole+, dipole+diffuse and quadrupole give predefined exops without explicitly stating them
			//		/// see the end of TDHF.cc for predefined keys
			//		std::string guess_excitation_operators="dipole+";
			//
			/// Vector of strings which contains the polynomial excitation operators
			/// For this to be used the tda_guess key has to be "custom"
			/// The strings are given in a format like: "c c1 x x1 y y1 z z1, c c2 x x2 y y2 z z2, ..." which will be interpreted as: c1*x^x1*y^y1*z^z1 + c2*x^x2*y^y2*z^z2 + ....
			initialize<std::vector<std::string> >("exops",{""},"applies only if guess_excitation_operator is custom");



		}

		void set_derived_values(const std::shared_ptr<SCF>& scf);

		// physical part
		std::size_t excitations() const {return get<std::size_t>("excitations");}
		std::size_t freeze() const {return get<std::size_t>("freeze");}
		std::string irrep() const {return get<std::string>("irrep");}
		bool triplet() const {return get<bool>("triplet");}
		bool do_oep() const {return get<bool>("do_oep");}

		// precision
		double thresh() const {return get<double>("thresh");}
		double econv() const {return get<double>("econv");}
		double dconv() const {return get<double>("dconv");}
		double lo() const {return get<double>("lo");}

		// restart and plotting
		bool debug() const {return get<bool>("debug");}
		bool no_compute() const {return get<bool>("no_compute");}
		std::vector<size_t>  restart() const {return get<std::vector<size_t> >("restart");}
		bool plot() const {return get<bool>("plot");}

		// solver parameters
		std::size_t iterating_excitations() const {return get<std::size_t>("iterating_excitations");}
		std::size_t maxiter() const {return get<std::size_t>("maxiter");}
		std::size_t kain_subspace() const {return get<std::size_t>("kain_subspace");}
		bool store_potential() const {return get<bool>("store_potential");}

		// guess parameters
		std::size_t guess_occ_to_virt() const {return get<std::size_t>("guess_occ_to_virt");}
		std::vector<std::string> exops() const {return get<std::vector<std::string> >("exops");}
		std::size_t guess_active_orbitals() const {return get<std::size_t>("guess_active_orbitals");}
		bool guess_diag() const {return get<bool>("guess_diag");}
		std::size_t guess_excitations() const {return get<std::size_t>("guess_excitations");}
		std::string guess_excitation_operators() const {return get<std::string>("guess_excitation_operators");}
		double damping_width() const {return get<double>("damping_width");}
		double guess_cm() const {return get<double>("guess_cm");}
		double guess_econv() const {return get<double>("guess_econv");}
		double guess_dconv() const {return get<double>("guess_dconv");}
		std::size_t guess_maxiter() const {return get<std::size_t>("guess_maxiter");}

		/// make parameters for convolution operator
		typename CCConvolutionOperator::Parameters get_ccc_parameters()const{
			typename CCConvolutionOperator::Parameters result;
			result.freeze=freeze();
			result.lo=lo();
			result.thresh_op=thresh();
			result.gamma=1.0;
			return result;
		}
	}; // end of parameter class

	TDHF(World & world,const Nemo &nemo, const std::string& input="input");
	TDHF(World & world,const Nemo &nemo, const Parameters& param);
	virtual
	~TDHF() {};


	/// check consistency of the input parameters
	void check_consistency() const;

	/// plot planes and cubes
	void plot(const vector_real_function_3d& vf, const std::string& name)const;

	/// sort the xfunctions according to their excitation energy and name the excitation energies accordingly
	std::vector<CC_vecfunction> sort_xfunctions(std::vector<CC_vecfunction> x)const;

	/// print information
	void print_xfunctions(const std::vector<CC_vecfunction> & f, const bool& fullinfo=false)const;

	/// Initialize the CIS functions

	/// @param[in\out] on input the already obtained guess functions (or empty vector), on output new guess functions are added
	void initialize(std::vector<CC_vecfunction> &start)const;

	void symmetrize(std::vector<CC_vecfunction>& v) const;

	/// Solve the CIS equations

	/// @param[in/out] CC_vecfunction
	/// on input the guess functions (if empty or not enough the a guess will be generated)
	/// on output the solution
	std::vector<CC_vecfunction> solve_cis()const;

	std::vector<CC_vecfunction> solve_cis(std::vector<CC_vecfunction>& start) const;

	/// Solve TDHF equations (not ready)
	void solve_tdhf(std::vector<CC_vecfunction>& guess)const;
	/// iterate the CIS guess vectors
	/// @param[in,out] x: on input the guess, on output the iterated guess
	/// see CC_Structures.h CCParameters class for convergence criteria
	bool iterate_cis_guess_vectors(std::vector<CC_vecfunction> &x)const;
	/// iterate the final CIS vectors
	/// @param[in,out] x: on input the guess, on output the iterated guess
	/// see CC_Structures.h CCParameters class for convergence criteria
	bool iterate_cis_final_vectors(std::vector<CC_vecfunction> &x)const;
	/// General function to iterate vectors
	/// @param[in,out] x: the CIS (or TDHF x) functions
	/// @param[in,out] the TDHF y functions (empty for CIS)
	/// @param[in] iterate_y, if true the y equation for TDHF is iterated
	/// @param[in] dconv: wavefunction convergence (for the vector norm of the vectorfunction)
	/// @param[in] econv: Energy convergece
	/// @param[in] iter: maximum number of iterations
	/// @param[in] kain: use kain if true (kainsubspace is controlled over CCParameters class)
	bool iterate_vectors(std::vector<CC_vecfunction> &x,const std::vector<CC_vecfunction> &y,bool iterate_y,const double dconv, const double econv, const double iter, const bool kain)const;
	/// Apply the Greens function to a vector of vectorfunction with a given potential
	/// @param[in] x: the vector of vectorfunctions where G will be applied to
	/// @param[in] V: the vector of potentials to the vectorfunctions, will be cleared afterwards (potentials are all potentials excpet the nuclear: 2J - K + Q(2pJ - pK)
	/// @param[out] the vectorfunctions after G has been applied
	/// the energy is assumed to be stored in the CC_vecfunctions member omega
	/// the wavefunction error is stored in the CC_vecfunctions member current_error
	std::vector<vector_real_function_3d> apply_G(std::vector<CC_vecfunction> &x,std::vector<vector_real_function_3d> &V)const;
	/// Make the old CIS Guess
	/// the routine is now used to create virtuals
	std::vector<CC_vecfunction> make_old_guess(const vector_real_function_3d& f)const;

	/// Create a set of virtual orbitals for the initial guess
	vector_real_function_3d make_virtuals() const;

	/// multiply excitation operators defined in the parameters with the seed functions
	/// @param[in] the seeds, define the function which are multiplied by the excitation operators
	/// @param[in] use_trigo, if false polynomials are used for excitation operators, else trigonometric functions (i.e. x^2y vs sin^2(x)*sin(y))
	/// Trigonometric functions are prefered since they are bounded (no weird behaviour at the boundaries for large exponents)
	vector_real_function_3d apply_excitation_operators(const vector_real_function_3d& seed,const bool& use_trigo=true) const;

	/// make the initial guess by explicitly diagonalizing a CIS matrix with virtuals from the make_virtuals routine
	vector<CC_vecfunction> make_guess_from_initial_diagonalization() const;
	/// canonicalize a set of orbitals (here the virtuals for the guess)
	vector_real_function_3d canonicalize(const vector_real_function_3d& v, Tensor<double>& veps)const;

	/// compute the CIS matrix for a given set of virtuals

	/// @param[in]	virtuals	the virtual orbitals
	/// @param[in]	veps		the orbital energies of the virtuals
	Tensor<double> make_cis_matrix(const vector_real_function_3d virtuals, const Tensor<double>& veps)const;

	/// initialize the excitation functions
	bool
	initialize_singles(CC_vecfunction &singles,const FuncType type,const int ex) const;


	/// Make the potentials to a given vector of vecfunctions (excitations)
	/// @param[in] The vector of excitations
	/// @param[out] The potentials
	std::vector<vector_real_function_3d> make_potentials(const std::vector<CC_vecfunction> &x)const;
	//    /// Make the CIS potential for a single excitation vector
	//	vecfuncT get_cis_potential(const CC_vecfunction& x) const {
	//		return CCOPS.make_cis_potential(x);
	//	}
	/// Make the TDA potential for a single excitation vector
	vector_real_function_3d get_tda_potential(const CC_vecfunction &x)const;
	/// Make the TDHF potential (not ready)
	std::vector<vector_real_function_3d> make_tdhf_potentials(std::vector<CC_vecfunction> &x,const std::vector<CC_vecfunction> &y)const;
	/// orthonormalize a vector of excitations
	/// @param[in,out] input: the excitations, output: the orthonormalized excitations
	/// @param[in] input: the potentials, if empty the potentials will be recalculated but NOT stored
	/// output: the transformed potentials
	void orthonormalize(std::vector<CC_vecfunction> &x,std::vector<vector_real_function_3d> &V)const;
	/// Calculate the perturbed fock matrix for a given vector of excitations
	/// @param[in] input: the excitations
	/// @param[in] input: the potentials, if empty the potentials will be recalculated but NOT stored
	Tensor<double> make_perturbed_fock_matrix(const std::vector<CC_vecfunction> &x, const std::vector<vector_real_function_3d> &V)const;
	Tensor<double> make_overlap_matrix(const std::vector<CC_vecfunction> &x)const;
	std::vector<vector_real_function_3d> transform(const std::vector<vector_real_function_3d> &x,const madness::Tensor<double> U) const{
		std::vector<CC_vecfunction> tmp;
		for(const auto& xi:x) tmp.push_back(CC_vecfunction(xi));
		std::vector<CC_vecfunction> tmp2= transform(tmp,U);
		std::vector<vector_real_function_3d> result;
		for(const auto&xi:tmp2) result.push_back(xi.get_vecfunction());
		return result;
	}
	/// Interface to the SCF.h fock_transform function
	std::vector<CC_vecfunction> transform(const std::vector<CC_vecfunction> &x,const madness::Tensor<double> U) const;


	/// Helper function to initialize the const mo_bra and ket elements
	CC_vecfunction make_mo_bra(const Nemo &nemo) const {
		vector_real_function_3d tmp = mul(world, nemo.ncf->square(),
				nemo.get_calc()->amo);
		set_thresh(world, tmp, parameters.thresh());
		truncate(world,tmp);
		reconstruct(world,tmp);
		CC_vecfunction mo_bra(tmp, HOLE);
		return mo_bra;
	}

	CC_vecfunction make_mo_ket(const Nemo&nemo) const {
		vector_real_function_3d tmp = nemo.get_calc()->amo;
		set_thresh(world, tmp, parameters.thresh());
		truncate(world,tmp);
		reconstruct(world,tmp);
		CC_vecfunction mo_ket(tmp, HOLE);
		return mo_ket;
	}

	double get_orbital_energy(const size_t i)const{
		return nemo.get_calc()->aeps(i);
	}

	/// convenience
	vector_real_function_3d make_bra(const CC_vecfunction &ket)const{
		return make_bra(ket.get_vecfunction());
	}
	real_function_3d make_bra(const real_function_3d &ket)const{
		vector_real_function_3d v(1,ket);
		return make_bra(v).front();

	}
	/// maybe move this into nuclear_correlation class ?
	vector_real_function_3d make_bra(const vector_real_function_3d &ket)const{
		CCTimer time(world,"Make Bra");
		real_function_3d nucf = nemo.ncf->square();
		vector_real_function_3d result= mul(world,nucf,ket);
		time.info(parameters.debug());
		return result;
	}

	template<typename T, size_t NDIM>
	bool load_function(Function<T, NDIM>& f, const std::string name) const {
                bool exists = archive::ParallelInputArchive<archive::BinaryFstreamInputArchive>::exists(world,name.c_str());
		if(exists){
			if (world.rank() == 0) print("loading function", name);
			archive::ParallelInputArchive ar(world, name.c_str());
			ar & f;
			f.print_size(name);
			return true;
		}else return false;
	}

	const vector_real_function_3d get_active_mo_ket()const{
		vector_real_function_3d result;
		for(size_t i=parameters.freeze();i<mo_ket_.size();i++) result.push_back(mo_ket_(i).function);
		return result;
	}
	const vector_real_function_3d get_active_mo_bra()const{
		vector_real_function_3d result;
		for(size_t i=parameters.freeze();i<mo_ket_.size();i++) result.push_back(mo_bra_(i).function);
		return result;
	}

	/// compute the oscillator strength in the length representation

	/// the oscillator strength is given by
	/// \f[
	/// f = 2/3 * \omega |<x | \vec \mu | i >| ^2 * 2
	/// \f]
	/// where \f$ x \f$ is the excited state, and \f$ i \f$ is the ground state
	/// @param[in]  root    a converged root
	double oscillator_strength_length(const CC_vecfunction& x) const;

	/// compute the oscillator strength in the velocity representation

	/// the oscillator strength is given by
	/// \f[
	/// f = 2/(3 * \omega) |<x | \vec p | i >| ^2 * 2
	/// \f]
	/// where \f$ x \f$ is the excited state, and \f$ i \f$ is the ground state
	/// @param[in]  root    a converged root
	double oscillator_strength_velocity(const CC_vecfunction& x) const;

	/// analyze the root: oscillator strength and contributions from occupied orbitals
	void analyze(const std::vector<CC_vecfunction> &x) const;
	/// Fock matrix for occupied orbitals
	Tensor<double> F_occ;
	/// The MPI Communicator
	World& world;
	/// The Parameters for the Calculations
	const Parameters parameters;
	/// The Nemo structure (convenience)
	const Nemo& nemo;
	/// Operator Structure which can handle intermediates (use for exchange with GS orbitals)
	/// Can be replaced by another potential manager
	CCConvolutionOperator g12;
	/// MO bra and ket
	const CC_vecfunction mo_ket_;
	const CC_vecfunction mo_bra_;
	/// the Projector to the virtual space
	const QProjector<double,3> Q;
	/// the symmetry projector
	projector_irrep symmetry_projector;
	/// the messenger IO
	CCMessenger msg;
	/// converged roots
	mutable std::vector<CC_vecfunction> converged_roots;
	/// stored guess roots roots to feed into the cycle, sorted backwards for easier pop_back calling
	mutable std::vector<CC_vecfunction> guess_roots;
=======
    /// the TDHF parameter class
    struct TDHFParameters : public QCCalculationParametersBase {

        TDHFParameters() {
            initialize_all();
        }

        TDHFParameters(const TDHFParameters &other) = default;

        /// todo: read_from_file compatible with dist. memory computation
//        TDHFParameters(World &world, const std::shared_ptr<SCF> &scf, const std::string &input) {
        TDHFParameters(World &world, const std::string &input) {
            initialize_all();
            if (world.rank()==0) {
                read(world, input, "response");
//                set_derived_values(scf);
            }
            world.gop.broadcast_serializable(*this, 0);

        }

        void initialize_all() {

            // MRA stuff
            initialize < double > ("thresh", 1.e-5);
            initialize < double > ("econv", 1.e-5);
            initialize < double > ("dconv", 1.e-4);

            // physics
            initialize < std::string >
            ("calculation", "cis", "currently only cis=tda possible, TBD: thdf", {"cis"});
            initialize < std::string >
            ("response_kernel", "default", "default: corresponds to the ground state, libxc-notation otherwise");
            initialize < bool > ("triplet", false, "calculate triplet excitation energies (only works for CIS)");
            initialize < bool > ("do_oep", false, "use OEP potentials for the ground state exchange");
            initialize < std::size_t > ("excitations", 1);
            initialize < std::size_t > ("freeze", 0, "the number of frozen occupied orbitals");
            initialize < std::string > ("irrep", "all", "compute only irreps of the respective point group");

            // solver
            initialize < size_t > ("maxiter", 25, "maximum number of iterations in the final iterations");
            initialize < std::size_t >
            ("kain_subspace", 8, "use kain (kain subspace<=0 == no kain, kain_subspace==1 should have the same effect)");

            // guess
            initialize < double > ("guess_econv", 1.e-4);
            initialize < double > ("guess_dconv", 1.e-3);
            initialize < std::size_t > ("iterating_excitations", 2);
            initialize < std::size_t > ("guess_excitations", 4);
            initialize < std::size_t > ("guess_occ_to_virt", 5);
            initialize < double >
            ("damping_width", 0.0, "every exop is multiplied with e^(-exponent*r2) to avoid noise at the boundaries");

            initialize < bool > ("debug", false);
            initialize < bool > ("plot", false);
            initialize < bool > ("no_compute", false);

            initialize < std::vector<size_t> >
            ("restart", std::vector<size_t>(), "excitations which will be read from disk");

            initialize < std::string >
            ("guess_excitation_operators", "big_fock_2", "guess typ", {"dipole+", "quadrupole", "big_fock_2",
                                                                    "big_fock_3", "big_fock_4", "custom"});

            /// add center of mass functions determined by the homo-energy
            /// will add s,px,py,pz functions in the center of mass with exponent: -(e_homo/c) and c=guess_cm is the value of this parameter
            initialize < double >
            ("guess_cm", 2.0, "center-of-mass functions, s/p shell with exponent -(e_homo/c)");

            /// use the diagonal approximation for the guess (only e_a -e_i terms in CIS matrix)
            /// much faster
            initialize < bool >
            ("guess_diag", true, "use the diagonal approximation for the guess (only e_a -e_i terms in CIS matrix)");

            /// determine active orbitals in guess (for all inactive orbitals only the diagonal  e_a-e_i term is computed in the guess
            /// guess_active_orbitals=0 is the same as guess_diag
            initialize < std::size_t >
            ("guess_active_orbitals", 0, "determine active orbitals in guess (for all inactive orbitals only the diagonal  e_a-e_i term is computed in the guess");


            initialize < bool >
            ("store_potential", true, "store the potential for orthogonalizations or recalculate it");

            initialize < size_t > ("guess_maxiter", 5, "maximum number of guess iterations ");

            //		/// determine how the virtuals for the guess are constructed: scf, external, custom, dipole, quadrupole
            //		/// scf: read in the ao set from scf (scales with system size)
            //		/// external: read in virtuals from disk
            //		/// custom or predefined strings like dipole, dipole+, ... : create virtuals form occupied orbitals by multiplying with polynomials
            //		/// |v> = |occ>*poly
            //		/// if custom is chosen:
            //		/// the polynomials can be determined by: exop x n1 y n2 z n3 c n4, x n11 ... x n44, ...  which will be n4*x^n1*y^n2*z^n3 + n44*x^n11* ...
            //		/// e.g. for a dipole guess enter the exop keyword 3 times as:
            //		/// exop x 1.0
            //		/// exop y 1.0
            //		/// exop z 1.0
            //		/// the options dipole, dipole+, dipole+diffuse and quadrupole give predefined exops without explicitly stating them
            //		/// see the end of TDHF.cc for predefined keys
            //		std::string guess_excitation_operators="dipole+";
            //
            /// Vector of strings which contains the polynomial excitation operators
            /// For this to be used the tda_guess key has to be "custom"
            /// The strings are given in a format like: "c c1 x x1 y y1 z z1, c c2 x x2 y y2 z z2, ..." which will be interpreted as: c1*x^x1*y^y1*z^z1 + c2*x^x2*y^y2*z^z2 + ....
            initialize < std::vector<std::string> >
            ("exops", {""}, "applies only if guess_excitation_operator is custom");


        }

        void set_derived_values(const std::shared_ptr<SCF> &scf);

        // physical part
        std::size_t excitations() const { return get<std::size_t>("excitations"); }

        std::size_t freeze() const { return get<std::size_t>("freeze"); }

        std::string irrep() const { return get<std::string>("irrep"); }

        bool triplet() const { return get<bool>("triplet"); }

        bool do_oep() const { return get<bool>("do_oep"); }

        std::string response_kernel() const { return get<std::string>("response_kernel"); }

        // precision
        double thresh() const { return get<double>("thresh"); }

        double econv() const { return get<double>("econv"); }

        double dconv() const { return get<double>("dconv"); }

        // restart and plotting
        bool debug() const { return get<bool>("debug"); }

        bool no_compute() const { return get<bool>("no_compute"); }

        std::vector<size_t> restart() const { return get<std::vector<size_t> >("restart"); }

        bool plot() const { return get<bool>("plot"); }

        // solver parameters
        std::size_t iterating_excitations() const { return get<std::size_t>("iterating_excitations"); }

        std::size_t maxiter() const { return get<std::size_t>("maxiter"); }

        std::size_t kain_subspace() const { return get<std::size_t>("kain_subspace"); }

        bool store_potential() const { return get<bool>("store_potential"); }

        // guess parameters
//        std::size_t guess_occ_to_virt() const { return get<std::size_t>("guess_occ_to_virt"); }

        std::vector<std::string> exops() const { return get<std::vector<std::string> >("exops"); }

//        std::size_t guess_active_orbitals() const { return get<std::size_t>("guess_active_orbitals"); }

        bool guess_diag() const { return get<bool>("guess_diag"); }

        std::size_t guess_excitations() const { return get<std::size_t>("guess_excitations"); }

        std::string guess_excitation_operators() const { return get<std::string>("guess_excitation_operators"); }

        double damping_width() const { return get<double>("damping_width"); }

        double guess_cm() const { return get<double>("guess_cm"); }

        double guess_econv() const { return get<double>("guess_econv"); }

        double guess_dconv() const { return get<double>("guess_dconv"); }

        std::size_t guess_maxiter() const { return get<std::size_t>("guess_maxiter"); }

        /// make parameters for convolution operator
        typename CCConvolutionOperator::Parameters get_ccc_parameters(const double lo) const {
            typename CCConvolutionOperator::Parameters result;
            result.freeze = freeze();
            result.lo = lo;
            result.thresh_op = thresh();
            result.gamma = 1.0;
            return result;
        }
    }; // end of parameter class

    TDHF(World &world, const commandlineparser &parser);

    void initialize();

    ///  sets the reference wave function (nemo or oep)
    void set_reference(std::shared_ptr<NemoBase> reference) {
        reference_=reference;
    }

    std::shared_ptr<NemoBase> get_reference() const {
        return reference_;
    }

    std::shared_ptr<SCF> get_calc() const {
        auto n=std::dynamic_pointer_cast<Nemo>(reference_);
        if (not n) MADNESS_EXCEPTION("could not cast NemoBase to Nemo",1);
        return n->get_calc();
    }

    std::shared_ptr<Nemo> get_nemo() const {
        std::shared_ptr<Nemo> n;
        n=std::dynamic_pointer_cast<Nemo>(reference_);
        if (not n) MADNESS_EXCEPTION("could not cast NemoBase to Nemo",1);
        return n;
    }

    void prepare_calculation();

    CalculationParameters& get_calcparam() const {
        auto n=std::dynamic_pointer_cast<Nemo>(reference_);
        if (not n) MADNESS_EXCEPTION("could not cast NemoBase to Nemo",1);
        return n->param;
    }

    projector_irrep get_symmetry_projector() const {
        return symmetry_projector;
    }
    static int test(World &world, commandlineparser& parser);

    /// check consistency of the input parameters
    void check_consistency() const;

    /// plot planes and cubes
    void plot(const vector_real_function_3d &vf, const std::string &name) const;

    /// sort the xfunctions according to their excitation energy and name the excitation energies accordingly
    std::vector<CC_vecfunction> sort_xfunctions(std::vector<CC_vecfunction> x) const;

    /// print information
    void print_xfunctions(const std::vector<CC_vecfunction> &f, const bool &fullinfo = false) const;

    /// Initialize the CIS functions

    /// @param[in\out] on input the already obtained guess functions (or empty vector), on output new guess functions are added
    void initialize(std::vector<CC_vecfunction> &start) const;

    void symmetrize(std::vector<CC_vecfunction> &v) const;

    /// Solve the CIS equations

    /// @param[in/out] CC_vecfunction
    /// on input the guess functions (if empty or not enough the a guess will be generated)
    /// on output the solution
    std::vector<CC_vecfunction> solve_cis() const;

    std::vector<CC_vecfunction> solve_cis(std::vector<CC_vecfunction> &start) const;

    /// Solve TDHF equations (not ready)
    void solve_tdhf(std::vector<CC_vecfunction> &guess) const;

    /// iterate the CIS guess vectors
    /// @param[in,out] x: on input the guess, on output the iterated guess
    /// see CC_Structures.h CCParameters class for convergence criteria
    bool iterate_cis_guess_vectors(std::vector<CC_vecfunction> &x) const;

    /// iterate the final CIS vectors
    /// @param[in,out] x: on input the guess, on output the iterated guess
    /// see CC_Structures.h CCParameters class for convergence criteria
    bool iterate_cis_final_vectors(std::vector<CC_vecfunction> &x) const;

    /// General function to iterate vectors
    /// @param[in,out] x: the CIS (or TDHF x) functions
    /// @param[in,out] the TDHF y functions (empty for CIS)
    /// @param[in] iterate_y, if true the y equation for TDHF is iterated
    /// @param[in] dconv: wavefunction convergence (for the vector norm of the vectorfunction)
    /// @param[in] econv: Energy convergece
    /// @param[in] iter: maximum number of iterations
    /// @param[in] kain: use kain if true (kainsubspace is controlled over CCParameters class)
    bool iterate_vectors(std::vector<CC_vecfunction> &x, const std::vector<CC_vecfunction> &y, bool iterate_y,
                         const double dconv, const double econv, const double iter, const bool kain) const;

    /// Apply the Greens function to a vector of vectorfunction with a given potential
    /// @param[in] x: the vector of vectorfunctions where G will be applied to
    /// @param[in] V: the vector of potentials to the vectorfunctions, will be cleared afterwards (potentials are all potentials excpet the nuclear: 2J - K + Q(2pJ - pK)
    /// @param[out] the vectorfunctions after G has been applied
    /// the energy is assumed to be stored in the CC_vecfunctions member omega
    /// the wavefunction error is stored in the CC_vecfunctions member current_error
    std::vector<vector_real_function_3d>
    apply_G(std::vector<CC_vecfunction> &x, std::vector<vector_real_function_3d> &V) const;

    /// Make the old CIS Guess
    /// the routine is now used to create virtuals
//    std::vector<CC_vecfunction> make_old_guess(const vector_real_function_3d &f) const;

    /// Create a set of virtual orbitals for the initial guess
    vector_real_function_3d make_virtuals() const;

    /// multiply excitation operators defined in the parameters with the seed functions
    /// @param[in] the seeds, define the function which are multiplied by the excitation operators
    /// @param[in] use_trigo, if false polynomials are used for excitation operators, else trigonometric functions (i.e. x^2y vs sin^2(x)*sin(y))
    /// Trigonometric functions are prefered since they are bounded (no weird behaviour at the boundaries for large exponents)
    vector_real_function_3d
    apply_excitation_operators(const vector_real_function_3d &seed, const bool &use_trigo = true) const;

    /// make the initial guess by explicitly diagonalizing a CIS matrix with virtuals from the make_virtuals routine
    vector<CC_vecfunction> make_guess_from_initial_diagonalization() const;

    /// canonicalize a set of orbitals (here the virtuals for the guess)
    vector_real_function_3d canonicalize(const vector_real_function_3d &v, Tensor<double> &veps) const;

    /// compute the CIS matrix for a given set of virtuals

    /// @param[in]	virtuals	the virtual orbitals
    /// @param[in]	veps		the orbital energies of the virtuals
    Tensor<double> make_cis_matrix(const vector_real_function_3d& virtuals, const Tensor<double> &veps) const;

    /// initialize the excitation functions
    bool
    initialize_singles(CC_vecfunction &singles, const FuncType type, const int ex) const;


    /// Make the potentials to a given vector of vecfunctions (excitations)
    /// @param[in] The vector of excitations
    /// @param[out] The potentials
    std::vector<vector_real_function_3d> make_potentials(const std::vector<CC_vecfunction> &x) const;

    //    /// Make the CIS potential for a single excitation vector
    //	vecfuncT get_cis_potential(const CC_vecfunction& x) const {
    //		return CCOPS.make_cis_potential(x);
    //	}
    /// Make the TDA potential for a single excitation vector
    vector_real_function_3d get_tda_potential(const CC_vecfunction &x) const;

    /// Make the TDHF potential (not ready)
    std::vector<vector_real_function_3d>
    make_tdhf_potentials(std::vector<CC_vecfunction> &x, const std::vector<CC_vecfunction> &y) const;

    /// orthonormalize a vector of excitations
    /// @param[in,out] input: the excitations, output: the orthonormalized excitations
    /// @param[in] input: the potentials, if empty the potentials will be recalculated but NOT stored
    /// output: the transformed potentials
    void orthonormalize(std::vector<CC_vecfunction> &x, std::vector<vector_real_function_3d> &V) const;

    /// Calculate the perturbed fock matrix for a given vector of excitations
    /// @param[in] input: the excitations
    /// @param[in] input: the potentials, if empty the potentials will be recalculated but NOT stored
    Tensor<double> make_perturbed_fock_matrix(const std::vector<CC_vecfunction> &x,
                                              const std::vector<vector_real_function_3d> &V) const;

    Tensor<double> make_overlap_matrix(const std::vector<CC_vecfunction> &x) const;

    std::vector<vector_real_function_3d>
    transform(const std::vector<vector_real_function_3d> &x, const madness::Tensor<double> U) const {
        std::vector<CC_vecfunction> tmp;
        for (const auto &xi:x) tmp.push_back(CC_vecfunction(xi));
        std::vector<CC_vecfunction> tmp2 = transform(tmp, U);
        std::vector<vector_real_function_3d> result;
        for (const auto &xi:tmp2) result.push_back(xi.get_vecfunction());
        return result;
    }

    /// Interface to the SCF.h fock_transform function
    std::vector<CC_vecfunction>
    transform(const std::vector<CC_vecfunction> &x, const madness::Tensor<double> U) const;


    /// Helper function to initialize the const mo_bra and ket elements
    CC_vecfunction make_mo_bra() const {
        vector_real_function_3d tmp = get_reference()->get_ncf_ptr()->square()* get_calc()->amo;
        set_thresh(world, tmp, parameters.thresh());
        truncate(world, tmp);
        reconstruct(world, tmp);
        CC_vecfunction mo_bra(tmp, HOLE);
        return mo_bra;
    }

    CC_vecfunction make_mo_ket() const {
        vector_real_function_3d tmp = copy(world,get_calc()->amo);
        set_thresh(world, tmp, parameters.thresh());
        truncate(world, tmp);
        reconstruct(world, tmp);
        CC_vecfunction mo_ket(tmp, HOLE);
        return mo_ket;
    }

    double get_orbital_energy(const size_t i) const {
        auto n=std::dynamic_pointer_cast<Nemo>(reference_);
        if (not n) MADNESS_EXCEPTION("could not cast NemoBase to Nemo",1);
        return n->get_calc()->aeps(i);
    }

    /// convenience
    vector_real_function_3d make_bra(const CC_vecfunction &ket) const {
        return make_bra(ket.get_vecfunction());
    }

    real_function_3d make_bra(const real_function_3d &ket) const {
        vector_real_function_3d v(1, ket);
        return make_bra(v).front();

    }

    /// maybe move this into nuclear_correlation class ?
    vector_real_function_3d make_bra(const vector_real_function_3d &ket) const {
        CCTimer time(world, "Make Bra");
        real_function_3d nucf = reference_->ncf->square();
        vector_real_function_3d result = mul(world, nucf, ket);
        time.info(parameters.debug());
        return result;
    }

    template<typename T, size_t NDIM>
    bool load_function(Function<T, NDIM> &f, const std::string name) const {
        bool exists = archive::ParallelInputArchive::exists(world, name.c_str());
        if (exists) {
            if (world.rank() == 0) print("loading function", name);
            archive::ParallelInputArchive ar(world, name.c_str());
            ar & f;
            f.print_size(name);
            return true;
        } else return false;
    }

    const vector_real_function_3d get_active_mo_ket() const {
        vector_real_function_3d result;
        for (size_t i = parameters.freeze(); i < mo_ket_.size(); i++) result.push_back(mo_ket_(i).function);
        return result;
    }

    const vector_real_function_3d get_active_mo_bra() const {
        vector_real_function_3d result;
        for (size_t i = parameters.freeze(); i < mo_ket_.size(); i++) result.push_back(mo_bra_(i).function);
        return result;
    }

    /// compute the oscillator strength in the length representation

    /// the oscillator strength is given by
    /// \f[
    /// f = 2/3 * \omega |<x | \vec \mu | i >| ^2 * 2
    /// \f]
    /// where \f$ x \f$ is the excited state, and \f$ i \f$ is the ground state
    /// @param[in]  root    a converged root
    double oscillator_strength_length(const CC_vecfunction &x) const;

    /// compute the oscillator strength in the velocity representation

    /// the oscillator strength is given by
    /// \f[
    /// f = 2/(3 * \omega) |<x | \vec p | i >| ^2 * 2
    /// \f]
    /// where \f$ x \f$ is the excited state, and \f$ i \f$ is the ground state
    /// @param[in]  root    a converged root
    double oscillator_strength_velocity(const CC_vecfunction &x) const;

    /// analyze the root: oscillator strength and contributions from occupied orbitals
    void analyze(const std::vector<CC_vecfunction> &x) const;

    /// Fock matrix for occupied orbitals
    Tensor<double> F_occ;
    /// The MPI Communicator
    World &world;
    /// The Nemo structure (convenience)
    std::shared_ptr<NemoBase> reference_;
    /// The TDHFParameters for the Calculations
    TDHFParameters parameters;
    /// Operator Structure which can handle intermediates (use for exchange with GS orbitals)
    /// Can be replaced by another potential manager
    std::shared_ptr<CCConvolutionOperator> g12;
    /// MO bra and ket
    CC_vecfunction mo_ket_;
    CC_vecfunction mo_bra_;
    /// the Projector to the virtual space
    QProjector<double, 3> Q;
    /// the symmetry projector
    projector_irrep symmetry_projector;
    /// the messenger IO
    CCMessenger msg;
    /// converged roots
    mutable std::vector<CC_vecfunction> converged_roots;
    /// stored guess roots roots to feed into the cycle, sorted backwards for easier pop_back calling
    mutable std::vector<CC_vecfunction> guess_roots;
>>>>>>> e1ef6eb2
};


} /* namespace madness */

#endif /* SRC_APPS_CHEM_TDHF_H_ */<|MERGE_RESOLUTION|>--- conflicted
+++ resolved
@@ -23,386 +23,6 @@
 class TDHF {
 public:
 
-<<<<<<< HEAD
-	/// the TDHF parameter class
-	struct Parameters : public QCCalculationParametersBase {
-
-		Parameters() {
-			initialize_all();
-		}
-
-		Parameters(const Parameters& other) : QCCalculationParametersBase(other) {}
-
-		/// todo: read_from_file compatible with dist. memory computation
-		Parameters(World& world, const std::shared_ptr<SCF>& scf, const std::string& input) {
-			initialize_all();
-			read(world,input,"response");
-			set_derived_values(scf);
-		}
-
-		void initialize_all() {
-
-			// MRA stuff
-			initialize<double>("thresh",1.e-5);
-			initialize<double>("econv",1.e-5);
-			initialize<double>("dconv",1.e-4);
-
-			// physics
-			initialize<std::string>("calculation","cis","currently only cis=tda possible, TBD: thdf",{"cis"});
-			initialize<bool>("triplet",false,"calculate triplet excitation energies (only works for CIS)");
-			initialize<bool>("do_oep",false,"use OEP potentials for the ground state exchange");
-			initialize<std::size_t>("excitations",1);
-			initialize<std::size_t>("freeze",0,"the number of frozen occupied orbitals");
-			initialize<std::string>("irrep","all","compute only irreps of the respective point group");
-
-			// solver
-			initialize<size_t>("maxiter",25,"maximum number of iterations in the final iterations");
-			initialize<std::size_t>("kain_subspace",8,"use kain (kain subspace<=0 == no kain, kain_subspace==1 should have the same effect)");
-
-			// guess
-			initialize<double>("guess_econv",1.e-4);
-			initialize<double>("guess_dconv",1.e-3);
-			initialize<std::size_t>("iterating_excitations",2);
-			initialize<std::size_t>("guess_excitations",4);
-			initialize<std::size_t>("guess_occ_to_virt",5);
-			initialize<double>("damping_width",0.0,"every exop is multiplied with e^(-exponent*r2) to avoid noise at the boundaries");
-
-			initialize<bool>("debug",false);
-			initialize<bool>("plot",false);
-			initialize<bool>("no_compute",false);
-
-			initialize<std::vector<size_t> >("restart",std::vector<size_t>(),"excitations which will be read from disk");
-			initialize<double> ("lo",1.e10,"smallest length scale we need to resolve");
-
-			initialize<std::string>("guess_excitation_operators","dipole+","guess typ",{"dipole+","quadrupole","big_fock_2","big_fock_3","big_fock_4","custom"});
-
-			/// add center of mass functions determined by the homo-energy
-			/// will add s,px,py,pz functions in the center of mass with exponent: -(e_homo/c) and c=guess_cm is the value of this parameter
-			initialize<double>("guess_cm",2.0,"center-of-mass functions, s/p shell with exponent -(e_homo/c)");
-
-			/// use the diagonal approximation for the guess (only e_a -e_i terms in CIS matrix)
-			/// much faster
-			initialize<bool>("guess_diag",true,"use the diagonal approximation for the guess (only e_a -e_i terms in CIS matrix)");
-
-			/// determine active orbitals in guess (for all inactive orbitals only the diagonal  e_a-e_i term is computed in the guess
-			/// guess_active_orbitals=0 is the same as guess_diag
-			initialize<std::size_t>("guess_active_orbitals",0,"determine active orbitals in guess (for all inactive orbitals only the diagonal  e_a-e_i term is computed in the guess");
-
-
-			initialize<bool>("store_potential",true,"store the potential for orthogonalizations or recalculate it");
-
-			initialize<size_t>("guess_maxiter",0,"maximum number of guess iterations ");
-
-			//		/// determine how the virtuals for the guess are constructed: scf, external, custom, dipole, quadrupole
-			//		/// scf: read in the ao set from scf (scales with system size)
-			//		/// external: read in virtuals from disk
-			//		/// custom or predefined strings like dipole, dipole+, ... : create virtuals form occupied orbitals by multiplying with polynomials
-			//		/// |v> = |occ>*poly
-			//		/// if custom is chosen:
-			//		/// the polynomials can be determined by: exop x n1 y n2 z n3 c n4, x n11 ... x n44, ...  which will be n4*x^n1*y^n2*z^n3 + n44*x^n11* ...
-			//		/// e.g. for a dipole guess enter the exop keyword 3 times as:
-			//		/// exop x 1.0
-			//		/// exop y 1.0
-			//		/// exop z 1.0
-			//		/// the options dipole, dipole+, dipole+diffuse and quadrupole give predefined exops without explicitly stating them
-			//		/// see the end of TDHF.cc for predefined keys
-			//		std::string guess_excitation_operators="dipole+";
-			//
-			/// Vector of strings which contains the polynomial excitation operators
-			/// For this to be used the tda_guess key has to be "custom"
-			/// The strings are given in a format like: "c c1 x x1 y y1 z z1, c c2 x x2 y y2 z z2, ..." which will be interpreted as: c1*x^x1*y^y1*z^z1 + c2*x^x2*y^y2*z^z2 + ....
-			initialize<std::vector<std::string> >("exops",{""},"applies only if guess_excitation_operator is custom");
-
-
-
-		}
-
-		void set_derived_values(const std::shared_ptr<SCF>& scf);
-
-		// physical part
-		std::size_t excitations() const {return get<std::size_t>("excitations");}
-		std::size_t freeze() const {return get<std::size_t>("freeze");}
-		std::string irrep() const {return get<std::string>("irrep");}
-		bool triplet() const {return get<bool>("triplet");}
-		bool do_oep() const {return get<bool>("do_oep");}
-
-		// precision
-		double thresh() const {return get<double>("thresh");}
-		double econv() const {return get<double>("econv");}
-		double dconv() const {return get<double>("dconv");}
-		double lo() const {return get<double>("lo");}
-
-		// restart and plotting
-		bool debug() const {return get<bool>("debug");}
-		bool no_compute() const {return get<bool>("no_compute");}
-		std::vector<size_t>  restart() const {return get<std::vector<size_t> >("restart");}
-		bool plot() const {return get<bool>("plot");}
-
-		// solver parameters
-		std::size_t iterating_excitations() const {return get<std::size_t>("iterating_excitations");}
-		std::size_t maxiter() const {return get<std::size_t>("maxiter");}
-		std::size_t kain_subspace() const {return get<std::size_t>("kain_subspace");}
-		bool store_potential() const {return get<bool>("store_potential");}
-
-		// guess parameters
-		std::size_t guess_occ_to_virt() const {return get<std::size_t>("guess_occ_to_virt");}
-		std::vector<std::string> exops() const {return get<std::vector<std::string> >("exops");}
-		std::size_t guess_active_orbitals() const {return get<std::size_t>("guess_active_orbitals");}
-		bool guess_diag() const {return get<bool>("guess_diag");}
-		std::size_t guess_excitations() const {return get<std::size_t>("guess_excitations");}
-		std::string guess_excitation_operators() const {return get<std::string>("guess_excitation_operators");}
-		double damping_width() const {return get<double>("damping_width");}
-		double guess_cm() const {return get<double>("guess_cm");}
-		double guess_econv() const {return get<double>("guess_econv");}
-		double guess_dconv() const {return get<double>("guess_dconv");}
-		std::size_t guess_maxiter() const {return get<std::size_t>("guess_maxiter");}
-
-		/// make parameters for convolution operator
-		typename CCConvolutionOperator::Parameters get_ccc_parameters()const{
-			typename CCConvolutionOperator::Parameters result;
-			result.freeze=freeze();
-			result.lo=lo();
-			result.thresh_op=thresh();
-			result.gamma=1.0;
-			return result;
-		}
-	}; // end of parameter class
-
-	TDHF(World & world,const Nemo &nemo, const std::string& input="input");
-	TDHF(World & world,const Nemo &nemo, const Parameters& param);
-	virtual
-	~TDHF() {};
-
-
-	/// check consistency of the input parameters
-	void check_consistency() const;
-
-	/// plot planes and cubes
-	void plot(const vector_real_function_3d& vf, const std::string& name)const;
-
-	/// sort the xfunctions according to their excitation energy and name the excitation energies accordingly
-	std::vector<CC_vecfunction> sort_xfunctions(std::vector<CC_vecfunction> x)const;
-
-	/// print information
-	void print_xfunctions(const std::vector<CC_vecfunction> & f, const bool& fullinfo=false)const;
-
-	/// Initialize the CIS functions
-
-	/// @param[in\out] on input the already obtained guess functions (or empty vector), on output new guess functions are added
-	void initialize(std::vector<CC_vecfunction> &start)const;
-
-	void symmetrize(std::vector<CC_vecfunction>& v) const;
-
-	/// Solve the CIS equations
-
-	/// @param[in/out] CC_vecfunction
-	/// on input the guess functions (if empty or not enough the a guess will be generated)
-	/// on output the solution
-	std::vector<CC_vecfunction> solve_cis()const;
-
-	std::vector<CC_vecfunction> solve_cis(std::vector<CC_vecfunction>& start) const;
-
-	/// Solve TDHF equations (not ready)
-	void solve_tdhf(std::vector<CC_vecfunction>& guess)const;
-	/// iterate the CIS guess vectors
-	/// @param[in,out] x: on input the guess, on output the iterated guess
-	/// see CC_Structures.h CCParameters class for convergence criteria
-	bool iterate_cis_guess_vectors(std::vector<CC_vecfunction> &x)const;
-	/// iterate the final CIS vectors
-	/// @param[in,out] x: on input the guess, on output the iterated guess
-	/// see CC_Structures.h CCParameters class for convergence criteria
-	bool iterate_cis_final_vectors(std::vector<CC_vecfunction> &x)const;
-	/// General function to iterate vectors
-	/// @param[in,out] x: the CIS (or TDHF x) functions
-	/// @param[in,out] the TDHF y functions (empty for CIS)
-	/// @param[in] iterate_y, if true the y equation for TDHF is iterated
-	/// @param[in] dconv: wavefunction convergence (for the vector norm of the vectorfunction)
-	/// @param[in] econv: Energy convergece
-	/// @param[in] iter: maximum number of iterations
-	/// @param[in] kain: use kain if true (kainsubspace is controlled over CCParameters class)
-	bool iterate_vectors(std::vector<CC_vecfunction> &x,const std::vector<CC_vecfunction> &y,bool iterate_y,const double dconv, const double econv, const double iter, const bool kain)const;
-	/// Apply the Greens function to a vector of vectorfunction with a given potential
-	/// @param[in] x: the vector of vectorfunctions where G will be applied to
-	/// @param[in] V: the vector of potentials to the vectorfunctions, will be cleared afterwards (potentials are all potentials excpet the nuclear: 2J - K + Q(2pJ - pK)
-	/// @param[out] the vectorfunctions after G has been applied
-	/// the energy is assumed to be stored in the CC_vecfunctions member omega
-	/// the wavefunction error is stored in the CC_vecfunctions member current_error
-	std::vector<vector_real_function_3d> apply_G(std::vector<CC_vecfunction> &x,std::vector<vector_real_function_3d> &V)const;
-	/// Make the old CIS Guess
-	/// the routine is now used to create virtuals
-	std::vector<CC_vecfunction> make_old_guess(const vector_real_function_3d& f)const;
-
-	/// Create a set of virtual orbitals for the initial guess
-	vector_real_function_3d make_virtuals() const;
-
-	/// multiply excitation operators defined in the parameters with the seed functions
-	/// @param[in] the seeds, define the function which are multiplied by the excitation operators
-	/// @param[in] use_trigo, if false polynomials are used for excitation operators, else trigonometric functions (i.e. x^2y vs sin^2(x)*sin(y))
-	/// Trigonometric functions are prefered since they are bounded (no weird behaviour at the boundaries for large exponents)
-	vector_real_function_3d apply_excitation_operators(const vector_real_function_3d& seed,const bool& use_trigo=true) const;
-
-	/// make the initial guess by explicitly diagonalizing a CIS matrix with virtuals from the make_virtuals routine
-	vector<CC_vecfunction> make_guess_from_initial_diagonalization() const;
-	/// canonicalize a set of orbitals (here the virtuals for the guess)
-	vector_real_function_3d canonicalize(const vector_real_function_3d& v, Tensor<double>& veps)const;
-
-	/// compute the CIS matrix for a given set of virtuals
-
-	/// @param[in]	virtuals	the virtual orbitals
-	/// @param[in]	veps		the orbital energies of the virtuals
-	Tensor<double> make_cis_matrix(const vector_real_function_3d virtuals, const Tensor<double>& veps)const;
-
-	/// initialize the excitation functions
-	bool
-	initialize_singles(CC_vecfunction &singles,const FuncType type,const int ex) const;
-
-
-	/// Make the potentials to a given vector of vecfunctions (excitations)
-	/// @param[in] The vector of excitations
-	/// @param[out] The potentials
-	std::vector<vector_real_function_3d> make_potentials(const std::vector<CC_vecfunction> &x)const;
-	//    /// Make the CIS potential for a single excitation vector
-	//	vecfuncT get_cis_potential(const CC_vecfunction& x) const {
-	//		return CCOPS.make_cis_potential(x);
-	//	}
-	/// Make the TDA potential for a single excitation vector
-	vector_real_function_3d get_tda_potential(const CC_vecfunction &x)const;
-	/// Make the TDHF potential (not ready)
-	std::vector<vector_real_function_3d> make_tdhf_potentials(std::vector<CC_vecfunction> &x,const std::vector<CC_vecfunction> &y)const;
-	/// orthonormalize a vector of excitations
-	/// @param[in,out] input: the excitations, output: the orthonormalized excitations
-	/// @param[in] input: the potentials, if empty the potentials will be recalculated but NOT stored
-	/// output: the transformed potentials
-	void orthonormalize(std::vector<CC_vecfunction> &x,std::vector<vector_real_function_3d> &V)const;
-	/// Calculate the perturbed fock matrix for a given vector of excitations
-	/// @param[in] input: the excitations
-	/// @param[in] input: the potentials, if empty the potentials will be recalculated but NOT stored
-	Tensor<double> make_perturbed_fock_matrix(const std::vector<CC_vecfunction> &x, const std::vector<vector_real_function_3d> &V)const;
-	Tensor<double> make_overlap_matrix(const std::vector<CC_vecfunction> &x)const;
-	std::vector<vector_real_function_3d> transform(const std::vector<vector_real_function_3d> &x,const madness::Tensor<double> U) const{
-		std::vector<CC_vecfunction> tmp;
-		for(const auto& xi:x) tmp.push_back(CC_vecfunction(xi));
-		std::vector<CC_vecfunction> tmp2= transform(tmp,U);
-		std::vector<vector_real_function_3d> result;
-		for(const auto&xi:tmp2) result.push_back(xi.get_vecfunction());
-		return result;
-	}
-	/// Interface to the SCF.h fock_transform function
-	std::vector<CC_vecfunction> transform(const std::vector<CC_vecfunction> &x,const madness::Tensor<double> U) const;
-
-
-	/// Helper function to initialize the const mo_bra and ket elements
-	CC_vecfunction make_mo_bra(const Nemo &nemo) const {
-		vector_real_function_3d tmp = mul(world, nemo.ncf->square(),
-				nemo.get_calc()->amo);
-		set_thresh(world, tmp, parameters.thresh());
-		truncate(world,tmp);
-		reconstruct(world,tmp);
-		CC_vecfunction mo_bra(tmp, HOLE);
-		return mo_bra;
-	}
-
-	CC_vecfunction make_mo_ket(const Nemo&nemo) const {
-		vector_real_function_3d tmp = nemo.get_calc()->amo;
-		set_thresh(world, tmp, parameters.thresh());
-		truncate(world,tmp);
-		reconstruct(world,tmp);
-		CC_vecfunction mo_ket(tmp, HOLE);
-		return mo_ket;
-	}
-
-	double get_orbital_energy(const size_t i)const{
-		return nemo.get_calc()->aeps(i);
-	}
-
-	/// convenience
-	vector_real_function_3d make_bra(const CC_vecfunction &ket)const{
-		return make_bra(ket.get_vecfunction());
-	}
-	real_function_3d make_bra(const real_function_3d &ket)const{
-		vector_real_function_3d v(1,ket);
-		return make_bra(v).front();
-
-	}
-	/// maybe move this into nuclear_correlation class ?
-	vector_real_function_3d make_bra(const vector_real_function_3d &ket)const{
-		CCTimer time(world,"Make Bra");
-		real_function_3d nucf = nemo.ncf->square();
-		vector_real_function_3d result= mul(world,nucf,ket);
-		time.info(parameters.debug());
-		return result;
-	}
-
-	template<typename T, size_t NDIM>
-	bool load_function(Function<T, NDIM>& f, const std::string name) const {
-                bool exists = archive::ParallelInputArchive<archive::BinaryFstreamInputArchive>::exists(world,name.c_str());
-		if(exists){
-			if (world.rank() == 0) print("loading function", name);
-			archive::ParallelInputArchive ar(world, name.c_str());
-			ar & f;
-			f.print_size(name);
-			return true;
-		}else return false;
-	}
-
-	const vector_real_function_3d get_active_mo_ket()const{
-		vector_real_function_3d result;
-		for(size_t i=parameters.freeze();i<mo_ket_.size();i++) result.push_back(mo_ket_(i).function);
-		return result;
-	}
-	const vector_real_function_3d get_active_mo_bra()const{
-		vector_real_function_3d result;
-		for(size_t i=parameters.freeze();i<mo_ket_.size();i++) result.push_back(mo_bra_(i).function);
-		return result;
-	}
-
-	/// compute the oscillator strength in the length representation
-
-	/// the oscillator strength is given by
-	/// \f[
-	/// f = 2/3 * \omega |<x | \vec \mu | i >| ^2 * 2
-	/// \f]
-	/// where \f$ x \f$ is the excited state, and \f$ i \f$ is the ground state
-	/// @param[in]  root    a converged root
-	double oscillator_strength_length(const CC_vecfunction& x) const;
-
-	/// compute the oscillator strength in the velocity representation
-
-	/// the oscillator strength is given by
-	/// \f[
-	/// f = 2/(3 * \omega) |<x | \vec p | i >| ^2 * 2
-	/// \f]
-	/// where \f$ x \f$ is the excited state, and \f$ i \f$ is the ground state
-	/// @param[in]  root    a converged root
-	double oscillator_strength_velocity(const CC_vecfunction& x) const;
-
-	/// analyze the root: oscillator strength and contributions from occupied orbitals
-	void analyze(const std::vector<CC_vecfunction> &x) const;
-	/// Fock matrix for occupied orbitals
-	Tensor<double> F_occ;
-	/// The MPI Communicator
-	World& world;
-	/// The Parameters for the Calculations
-	const Parameters parameters;
-	/// The Nemo structure (convenience)
-	const Nemo& nemo;
-	/// Operator Structure which can handle intermediates (use for exchange with GS orbitals)
-	/// Can be replaced by another potential manager
-	CCConvolutionOperator g12;
-	/// MO bra and ket
-	const CC_vecfunction mo_ket_;
-	const CC_vecfunction mo_bra_;
-	/// the Projector to the virtual space
-	const QProjector<double,3> Q;
-	/// the symmetry projector
-	projector_irrep symmetry_projector;
-	/// the messenger IO
-	CCMessenger msg;
-	/// converged roots
-	mutable std::vector<CC_vecfunction> converged_roots;
-	/// stored guess roots roots to feed into the cycle, sorted backwards for easier pop_back calling
-	mutable std::vector<CC_vecfunction> guess_roots;
-=======
     /// the TDHF parameter class
     struct TDHFParameters : public QCCalculationParametersBase {
 
@@ -878,7 +498,6 @@
     mutable std::vector<CC_vecfunction> converged_roots;
     /// stored guess roots roots to feed into the cycle, sorted backwards for easier pop_back calling
     mutable std::vector<CC_vecfunction> guess_roots;
->>>>>>> e1ef6eb2
 };
 
 
