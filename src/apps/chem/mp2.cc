--- conflicted
+++ resolved
@@ -1403,16 +1403,12 @@
 
 		// the purely local part: Coulomb and U2
 		real_function_3d v_local = hf->get_coulomb_potential()
-<<<<<<< HEAD
-									+ hf->nemo_calc.nuclear_correlation->U2();
+									+ hf->nemo_calc.ncf->U2();
 		if (param.do_oep) {
 			real_function_3d voep=real_factory_3d(world);
 			load(voep,"mRKS_potential_final");
 			v_local+=voep;
 		}
-=======
-									+ hf->nemo_calc.ncf->U2();
->>>>>>> 2aa80391
 
 		v_local.print_size("vlocal");
 		f.print_size("u");
