# src/apps/chem

add_definitions(-DMRA_CHEMDATA_DIR=\"${CMAKE_CURRENT_SOURCE_DIR}\")

# Set the CHEM sources and header files
set(MADCHEM_HEADERS
    correlationfactor.h molecule.h molecularbasis.h
    corepotential.h atomutil.h SCF.h xcfunctional.h
    mp2.h nemo.h potentialmanager.h gth_pseudopotential.h
    molecular_optimizer.h projector.h
    SCFOperators.h CCStructures.h CalculationParameters.h
    electronic_correlation_factor.h cheminfo.h vibanal.h molopt.h TDHF.h CC2.h CCPotentials.h
    pcm.h SCFProtocol.h AC.h pointgroupoperator.h pointgroupsymmetry.h znemo.h zcis.h diamagneticpotentialfactor.h)
set(MADCHEM_SOURCES
    correlationfactor.cc molecule.cc molecularbasis.cc vibanal.cc
    corepotential.cc atomutil.cc lda.cc cheminfo.cc
    distpm.cc SCF.cc gth_pseudopotential.cc nemo.cc mp2.cc pcm.cc
    SCFOperators.cc TDHF.cc GuessFactory.cc CCStructures.cc CC2.cc CCPotentials.cc 
    AC.cc pointgroupsymmetry.cc znemo.cc zcis.cc diamagneticpotentialfactor.cc
    QCCalculationParametersBase.cc)
if(LIBXC_FOUND)
  list(APPEND MADCHEM_SOURCES xcfunctional_libxc.cc)
else()
  list(APPEND MADCHEM_SOURCES xcfunctional_ldaonly.cc)
endif()

# Create the MADchem library
add_mad_library(chem MADCHEM_SOURCES MADCHEM_HEADERS "mra" "chem/")

# Add dependencies for MADchem
target_include_directories(MADchem PUBLIC
  $<BUILD_INTERFACE:${PROJECT_SOURCE_DIR}/src/apps/>)
if(LIBXC_FOUND)
  target_include_directories(MADchem PUBLIC ${LIBXC_INCLUDE_DIRS})
  target_link_libraries(MADchem PUBLIC ${LIBXC_LIBRARIES})
endif()

if(PCM_FOUND)
  target_include_directories(MADchem PUBLIC ${PCM_INCLUDE_DIRS})
  target_link_libraries(MADchem PUBLIC ${PCM_LIBRARIES})
endif()


# Add executables
add_executable(plotxc plotxc.cc xcfunctional.h)
target_link_libraries(plotxc MADchem ${DISABLEPIE_LINKER_FLAG})

# Install files
install(FILES sto-3g sto-6g 6-31g coredata/mcp coredata/mcp2 coredata/mcp_guess
    DESTINATION "${MADNESS_INSTALL_DATADIR}"
    COMPONENT chem)

# Add unit tests    
if(ENABLE_UNITTESTS)
  
  SET(CMAKE_INSTALL_RPATH_USE_LINK_PATH TRUE)
  # The list of unit test source files
<<<<<<< HEAD
  set(CHEM_TEST_SOURCES test_SCFOperators.cc test_dft.cc test_pointgroupsymmetry.cc test_masks_and_boxes.cc
  test_QCCalculationParametersBase.cc)
=======
  set(CHEM_TEST_SOURCES test_SCFOperators.cc test_dft.cc test_pointgroupsymmetry.cc 
      test_QCCalculationParametersBase.cc test_qc.cc)
>>>>>>> c9efc6de
  
  add_unittests(chem CHEM_TEST_SOURCES "MADchem;MADgtest")
  
  # Create other test executables not included in the unit tests
  set(CHEM_OTHER_TESTS testxc)
  foreach(_test ${CHEM_OTHER_TESTS})  
#    add_executable(${_test} EXCLUDE_FROM_ALL ${_test}.cc)
    add_executable(${_test} ${_test}.cc)
    target_link_libraries(${_test} MADchem ${DISABLEPIE_LINKER_FLAG})
  endforeach()
  
endif()<|MERGE_RESOLUTION|>--- conflicted
+++ resolved
@@ -55,13 +55,8 @@
   
   SET(CMAKE_INSTALL_RPATH_USE_LINK_PATH TRUE)
   # The list of unit test source files
-<<<<<<< HEAD
   set(CHEM_TEST_SOURCES test_SCFOperators.cc test_dft.cc test_pointgroupsymmetry.cc test_masks_and_boxes.cc
-  test_QCCalculationParametersBase.cc)
-=======
-  set(CHEM_TEST_SOURCES test_SCFOperators.cc test_dft.cc test_pointgroupsymmetry.cc 
-      test_QCCalculationParametersBase.cc test_qc.cc)
->>>>>>> c9efc6de
+  test_QCCalculationParametersBase.cc test_qc.cc)
   
   add_unittests(chem CHEM_TEST_SOURCES "MADchem;MADgtest")
   
