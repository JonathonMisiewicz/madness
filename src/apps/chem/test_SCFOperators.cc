--- conflicted
+++ resolved
@@ -376,12 +376,8 @@
     print("refpotnorm",refpotnorm);
 
     // compute the potential from the trial density
-<<<<<<< HEAD
-    Coulomb J(world);
-=======
     Coulomb<double,3> J(world);
     J.reset_poisson_operator_ptr(1.e-5,FunctionDefaults<3>::get_thresh());
->>>>>>> e1ef6eb2
     J.potential()=J.compute_potential(density);
     double Jpotnorm=J.potential().norm2();
     print("Jpotnorm  ",Jpotnorm);
@@ -937,25 +933,6 @@
     FunctionDefaults<3>::set_k(8); // needed for XC test to work
 
     int result=0;
-<<<<<<< HEAD
-//    result+=test_kinetic<double,1>(world);
-//    result+=test_kinetic<double,2>(world);
-//    result+=test_kinetic<double,3>(world);
-//#ifndef HAVE_GENTENSOR
-//    result+=test_kinetic<double_complex,1>(world);
-//    result+=test_kinetic<double_complex,2>(world);
-//    result+=test_kinetic<double_complex,3>(world);
-//#endif
-//
-////    result+=test_kinetic<double,4>(world);
-////    result+=test_kinetic<double_complex,4>(world);
-//
-//    result+=test_coulomb<double>(world);
-//#ifndef HAVE_GENTENSOR
-//    result+=test_coulomb<double_complex>(world);
-//#endif
-//    if (!smalltest) {
-=======
     result+=test_fock(world);
     result+=test_kinetic<double,1>(world);
     result+=test_kinetic<double,2>(world);
@@ -974,19 +951,18 @@
     result+=test_coulomb<double_complex>(world);
 #endif
     if (!smalltest) {
->>>>>>> e1ef6eb2
     	result+=test_exchange<double>(world);
 //#ifndef HAVE_GENTENSOR
     	result+=test_exchange<double_complex>(world);
-//#endif
-//    	result+=test_XCOperator<double>(world);
-//#ifndef HAVE_GENTENSOR
-//    	result+=test_XCOperator<double_complex>(world);
-//#endif
-//    	result+=test_nuclear(world);
-//    	result+=test_dnuclear(world);
-//    	result+=test_nemo(world);
-//	}
+#endif
+    	result+=test_XCOperator<double>(world);
+#ifndef HAVE_GENTENSOR
+    	result+=test_XCOperator<double_complex>(world);
+#endif
+    	result+=test_nuclear(world);
+    	result+=test_dnuclear(world);
+    	result+=test_nemo(world);
+	}
 
     if (world.rank()==0) {
         if (result==0) print("\ntests passed\n");
