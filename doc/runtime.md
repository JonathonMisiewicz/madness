--- conflicted
+++ resolved
@@ -1,12 +1,7 @@
 # Runtime
 
-<<<<<<< HEAD
-The MADNESS runtime allows for massively parallel and hybrid parallel computation of 
-irregular algorithms. The runtime is used by other packages independently of the MADNESS numerical library and applications.
-=======
 The MADNESS runtime allows for massively parallel, hybrid parallel computation of 
 complex algorithms. The runtime can be used by external codes.
 
 Detailed (but dated) documentation for programmers
 * https://m-a-d-n-e-s-s.github.io/madness/api-doc/group__parallel__runtime.html
->>>>>>> 0252ea67
